v1.2.0
------

* Adds Fixed Setups to Custom Races and Championships. Fixed setups can be uploaded on the Cars page. You can fix
  a setup for a whole championship or individually for specific events in the Championship.
* Adds skin, ballast and restrictor customisation for individual Championship Events.
* Added configurable IFrames to the live timings page. Users with write access can modify and add IFrames to the
  page (they will persist for all users between events). Intended for use with event live streams or track info etc.
* Added extra track info to live timings page.
* Added an extra info pane to drivers on the live map that displays their current speed, gear and rpm. This can be
  toggled on/off by clicking their name in the live timings table.
* Changed the layout of the live timings page to better accommodate the new features.
* Fixes an issue preventing the upload of older cars which contain a data folder rather than a data.acd file.
* Added "Import Championship Event" functionality, which lets you import non-championship results files into a
  championship. To use this, create a championship event for the track and layout you wish to import results to. Then,
  click on "Manage Event" on the Championship page and select the session results files to import from.
* Added important links to championship create/edit. You can now add important links to track/car downloads etc.
* Removed unnecessary duplication of entrants on Championship pages.
* Added car images to Championship pages.
* Added car info to live timing table
* Added an option to only upload official ks content from a folder
* Added option to upload multiple content folders by dragging them into the drag and drop upload boxes.
* Fixes an issue with illegal Byte Order Marks preventing some track info files from being read.
* Fixes an issue where some Live Map cars would not properly clear on server restart.
* Fixes an issue where new entrants in a Championship were not persisted for autofill.
* Fixes an issue that made it impossible to start quick/custom races on mobile safari.
<<<<<<< HEAD
* Fixes an issue where Championship Events were not correctly finished/tracked.
* Added logging to server-manager.log - this should make debugging issues easier.
=======
* Added a dropdown to the Entrant box which makes auto fill much more obvious and less likely to be interfered with
  by browsers.
>>>>>>> 45b18c77

v1.1.3
------

* Fixes an issue with Championship Practice Events not working after updating the cars in the Championship entry list.

v1.1.2
------

* Adds support for sTracker. Read the new config.yml file for more information on setting up sTracker.
* Adds support for running processes alongside the Assetto Corsa server. Each process is run when the server
  is started, and killed when the server is stopped. See config.yml for more information.
* Improves UDP forwarding to only forward as many bytes as were received.
* Log outputs are now limited to a size of 1MB. When the log output reaches 1MB, it is trimmed to keep the most recent
  messages.
* Championships are now split into active and completed championships. They are ordered by the time they were last
  updated.
* Fixes a bug where tyres configured in a championship event would not carry across to the next championship event or
  load into the edit championship event page.
* Fixed scheduled events for time zones outside of UTC.
* Improved some page layouts on mobile devices

v1.1.1
------

* Fixed a bug that caused some scheduled races to not start correctly.

v1.1.0
------

We recommend re-uploading all of your tracks after doing this update! Some new features will only work with
new track assets!

Please also consult the config.yml in the zip file, there is a new section: "live_map" that you must add to your
config.yml to get live map functionality!

* Added a Live Map. You'll need to re-upload your tracks to see the live map, since it requires new
  track assets.
* Added support for 'Reverse Grid Positions' races within Championship events. If a second race occurs, the championship
  page will show results for that too. It will correctly add points to the entrants and optionally can apply a
  multiplier to all second races to scale their points. This multiplier can be a decimal, and can even be negative!
* Added the ability to schedule championship events and custom races.
* Added button on results page to open the results on the SimResults website.
* When creating a race the number of available pit boxes for a track/layout is now displayed, max clients is limited to
  this number (requires manual upload of track - including default content).
* Championship events now welcome each player with a message describing their current position in the championship
  and who their nearest rivals are.
* Improve handling of tracks which have a default layout (i.e. data folder in the base of the track directory) AND extra
  layouts. This fix adds compatibility for mods such as the Assetto Corsa Wet Mod.
* Added support for plugins such as KissMyRank. Follow the KissMyRank setup, but instead of editing
  server_cfg.ini, edit the Options in Server Manager (it overwrites server_cfg.ini!)
* Overhauled UDP proxying to work with sending messages as well as existing support for receiving.
  (This is what makes KissMyRank etc work!)

v1.0.2
------

* Increase number of results per result listing page to 20.
* Add a 404 error for results pages that don't exist
* Results listing page now shows 10 pages in the pagination bar with options to skip to the front and end,
  and forwards/backwards by 10 pages
* Fixed an issue with named Custom Race entrants losing their car/skin on race start
* Collision speeds on Live Timings page are now rounded to 2 decimal places

v1.0.1
------

* Fixed an issue with populating default points when creating championship classes. Points for places beyond the F1
  defaults now show '0' when created, rather than '25' which was incorrectly shown before.
* Average Lap Time on Results pages is now calculated lap times that meet the following conditions:
    "if lap doesnt cut and if lap is < 107% of average for that driver so far and if lap isn't lap 1"
* Fixed an issue with Quick Race Time/Laps selector not defaulting to the correct value.

v1.0.0
------

Initial Release!
<|MERGE_RESOLUTION|>--- conflicted
+++ resolved
@@ -24,13 +24,11 @@
 * Fixes an issue where some Live Map cars would not properly clear on server restart.
 * Fixes an issue where new entrants in a Championship were not persisted for autofill.
 * Fixes an issue that made it impossible to start quick/custom races on mobile safari.
-<<<<<<< HEAD
 * Fixes an issue where Championship Events were not correctly finished/tracked.
 * Added logging to server-manager.log - this should make debugging issues easier.
-=======
 * Added a dropdown to the Entrant box which makes auto fill much more obvious and less likely to be interfered with
   by browsers.
->>>>>>> 45b18c77
+
 
 v1.1.3
 ------
