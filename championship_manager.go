--- conflicted
+++ resolved
@@ -114,11 +114,8 @@
 	*RaceTemplateVars
 
 	DefaultPoints ChampionshipPoints
-<<<<<<< HEAD
 	DefaultClass  *ChampionshipClass
-=======
 	ACSREnabled   bool
->>>>>>> a305a2e4
 }
 
 func (cm *ChampionshipManager) BuildChampionshipOpts(r *http.Request) (championship *Championship, opts *ChampionshipTemplateVars, err error) {
