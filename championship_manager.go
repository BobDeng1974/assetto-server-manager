--- conflicted
+++ resolved
@@ -169,11 +169,11 @@
 		championship.AddClass(class)
 	}
 
-<<<<<<< HEAD
 	// persist any entrants so that they can be autofilled
 	if err := cm.SaveEntrantsForAutoFill(championship.AllEntrants()); err != nil {
 		return nil, edited, err
-=======
+	}
+
 	for i := 0; i < len(r.Form["ImportantLinks"]); i++ {
 		name := r.Form["ImportantLinks"][i]
 		link := r.Form["ImportantLinksURL"][i]
@@ -187,7 +187,6 @@
 		}
 
 		championship.Links[link] = name
->>>>>>> 219da8bc
 	}
 
 	return championship, edited, cm.UpsertChampionship(championship)
