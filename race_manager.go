package servermanager

import (
	"errors"
	"fmt"
	"math/rand"
	"net/http"
	"path/filepath"
	"sort"
	"strconv"
	"strings"
	"sync"
	"time"

	"github.com/cj123/assetto-server-manager/pkg/udp"

	"github.com/etcd-io/bbolt"
	"github.com/go-chi/chi"
	"github.com/google/uuid"
	"github.com/sirupsen/logrus"
)

var (
	ErrCustomRaceNotFound = errors.New("servermanager: custom race not found")
)

type RaceManager struct {
	process             ServerProcess
	raceStore           Store
	carManager          *CarManager
	notificationManager *NotificationManager

	currentRace      *ServerConfig
	currentEntryList EntryList

	mutex sync.RWMutex

	// looped races
	loopedRaceSessionTypes      []SessionType
	loopedRaceWaitForSecondRace bool

	// scheduled races
	customRaceStartTimers    map[string]*time.Timer
	customRaceReminderTimers map[string]*time.Timer
}

func NewRaceManager(
	raceStore Store,
	process ServerProcess,
	carManager *CarManager,
	notificationManager *NotificationManager,
) *RaceManager {
	return &RaceManager{
		raceStore:           raceStore,
		process:             process,
		carManager:          carManager,
		notificationManager: notificationManager,
	}
}

func (rm *RaceManager) CurrentRace() (*ServerConfig, EntryList) {
	rm.mutex.RLock()
	defer rm.mutex.RUnlock()

	if !rm.process.IsRunning() {
		return nil, nil
	}

	return rm.currentRace, rm.currentEntryList
}

var ErrEntryListTooBig = errors.New("servermanager: EntryList exceeds MaxClients setting")

type RaceEvent interface {
	IsChampionship() bool
	IsRaceWeekend() bool
	OverrideServerPassword() bool
	ReplacementServerPassword() string
	EventName() string
	EventDescription() string
	GetURL() string
}

type normalEvent struct {
	OverridePassword    bool
	ReplacementPassword string
}

func (normalEvent) IsRaceWeekend() bool {
	return false
}

func (normalEvent) IsChampionship() bool {
	return false
}

func (normalEvent) EventName() string {
	return ""
}

func (n normalEvent) OverrideServerPassword() bool {
	return n.OverridePassword
}

func (n normalEvent) ReplacementServerPassword() string {
	return n.ReplacementPassword
}

func (n normalEvent) EventDescription() string {
	return ""
}

func (n normalEvent) GetURL() string {
	return ""
}

func (rm *RaceManager) applyConfigAndStart(raceConfig CurrentRaceConfig, entryList EntryList, loop bool, event RaceEvent) error {
	rm.mutex.Lock()
	defer rm.mutex.Unlock()

	// Reset the stored session types if this isn't a looped race
	if !loop {
		rm.clearLoopedRaceSessionTypes()
	}

	// load server opts
	serverOpts, err := rm.LoadServerOptions()

	if err != nil {
		return err
	}

	config := ServerConfig{
		CurrentRaceConfig:  raceConfig,
		GlobalServerConfig: *serverOpts,
	}

	forwardingAddress := config.GlobalServerConfig.UDPPluginAddress
	forwardListenPort := config.GlobalServerConfig.UDPPluginLocalPort

	config.GlobalServerConfig.UDPPluginAddress = config.GlobalServerConfig.FreeUDPPluginAddress
	config.GlobalServerConfig.UDPPluginLocalPort = config.GlobalServerConfig.FreeUDPPluginLocalPort

	if MaxClientsOverride > 0 {
		config.CurrentRaceConfig.MaxClients = MaxClientsOverride

		if len(entryList) > MaxClientsOverride {
			return ErrEntryListTooBig
		}
	}

	// if password override turn the password off
	if event.OverrideServerPassword() {
		config.GlobalServerConfig.Password = event.ReplacementServerPassword()
	} else {
		config.GlobalServerConfig.Password = serverOpts.Password
	}

	if config.CurrentRaceConfig.HasSession(SessionTypeBooking) {
		config.CurrentRaceConfig.PickupModeEnabled = 0
	}

	// drs zones management
	err = ToggleDRSForTrack(config.CurrentRaceConfig.Track, config.CurrentRaceConfig.TrackLayout, !config.CurrentRaceConfig.DisableDRSZones)

	if err != nil {
		return err
	}

	if config.GlobalServerConfig.ShowRaceNameInServerLobby == 1 {
		// append the race name to the server name
		if name := event.EventName(); name != "" {
			config.GlobalServerConfig.Name += fmt.Sprintf(": %s", name)
		}
	}

	if config.GlobalServerConfig.EnableContentManagerWrapper == 1 && config.GlobalServerConfig.ContentManagerWrapperPort > 0 {
		config.GlobalServerConfig.Name += fmt.Sprintf(" %c%d", contentManagerWrapperSeparator, config.GlobalServerConfig.ContentManagerWrapperPort)
	}

	err = config.Write()

	if err != nil {
		return err
	}

	err = entryList.Write()

	if err != nil {
		return err
	}

	rm.currentRace = &config
	rm.currentEntryList = entryList

	if rm.process.IsRunning() {
		err := rm.process.Stop()

		if err != nil {
			return err
		}
	}

	err = rm.process.Start(config, entryList, forwardingAddress, forwardListenPort, event)

	if err != nil {
		return err
	}

	if !loop {
		_ = rm.notificationManager.SendRaceStartMessage(config, event)
	}

	return nil
}

var ErrMustSubmitCar = errors.New("servermanager: you must set a car")

func (rm *RaceManager) SetupQuickRace(r *http.Request) error {
	if err := r.ParseForm(); err != nil {
		return err
	}

	// load default config values
	quickRace := ConfigIniDefault().CurrentRaceConfig

	cars := r.Form["Cars"]

	quickRace.Cars = strings.Join(cars, ";")
	quickRace.Track = r.Form.Get("Track")
	quickRace.TrackLayout = r.Form.Get("TrackLayout")

	if quickRace.TrackLayout == defaultLayoutName {
		quickRace.TrackLayout = ""
	}

	tyres, err := ListTyres()

	if err != nil {
		return err
	}

	quickRaceTyresMap := make(map[string]bool)

	for _, car := range cars {
		if available, ok := tyres[car]; ok {
			for tyre := range available {
				quickRaceTyresMap[tyre] = true
			}
		}
	}

	var quickRaceTyres []string

	for tyre := range quickRaceTyresMap {
		quickRaceTyres = append(quickRaceTyres, tyre)
	}

	quickRace.LegalTyres = strings.Join(quickRaceTyres, ";")

	quickRace.Sessions = make(map[SessionType]*SessionConfig)

	qualifyingTime, err := strconv.ParseInt(r.Form.Get("Qualifying.Time"), 10, 0)

	if err != nil {
		return err
	}

	quickRace.AddSession(SessionTypeQualifying, &SessionConfig{
		Name:   "Qualify",
		Time:   int(qualifyingTime),
		IsOpen: 1,
	})

	raceTime, err := strconv.ParseInt(r.Form.Get("Race.Time"), 10, 0)

	if err != nil {
		return err
	}

	raceLaps, err := strconv.ParseInt(r.Form.Get("Race.Laps"), 10, 0)

	if err != nil {
		return err
	}

	quickRace.AddSession(SessionTypeRace, &SessionConfig{
		Name:     "Race",
		Time:     int(raceTime),
		Laps:     int(raceLaps),
		IsOpen:   1,
		WaitTime: 60,
	})

	if len(cars) == 0 {
		return ErrMustSubmitCar
	}

	entryList := EntryList{}

	var numPitboxes int

	trackInfo, err := GetTrackInfo(quickRace.Track, quickRace.TrackLayout)

	if err == nil {
		boxes, err := trackInfo.Pitboxes.Int64()

		if err != nil {
			numPitboxes = quickRace.MaxClients
		} else {
			numPitboxes = int(boxes)
		}

	} else {
		numPitboxes = quickRace.MaxClients
	}

	if numPitboxes > MaxClientsOverride && MaxClientsOverride > 0 {
		numPitboxes = MaxClientsOverride
	}

	allCars, err := rm.carManager.ListCars()

	if err != nil {
		return err
	}

	carMap := allCars.AsMap()

	for i := 0; i < numPitboxes; i++ {
		model := cars[i%len(cars)]

		var skin string

		if skins, ok := carMap[model]; ok && len(skins) > 0 {
			skin = carMap[model][rand.Intn(len(carMap[model]))]
		}

		e := NewEntrant()
		e.PitBox = i
		e.Model = model
		e.Skin = skin

		entryList.Add(e)
	}

	quickRace.MaxClients = numPitboxes

	return rm.applyConfigAndStart(quickRace, entryList, false, normalEvent{})
}

func formValueAsInt(val string) int {
	if val == "on" {
		return 1
	}

	i, err := strconv.ParseInt(val, 10, 0)

	if err != nil {
		return 0
	}

	return int(i)
}

func formValueAsFloat(val string) float64 {
	i, err := strconv.ParseFloat(val, 0)

	if err != nil {
		return 0
	}

	return i
}

func (rm *RaceManager) BuildEntryList(r *http.Request, start, length int) (EntryList, error) {
	entryList := EntryList{}

	allCars, err := rm.carManager.ListCars()

	if err != nil {
		return nil, err
	}

	carMap := allCars.AsMap()

	for i := start; i < start+length; i++ {
		model := r.Form["EntryList.Car"][i]
		skin := r.Form["EntryList.Skin"][i]

		if skin == "random_skin" {
			if skins, ok := carMap[model]; ok && len(skins) > 0 {
				skin = carMap[model][rand.Intn(len(carMap[model]))]
			}
		}

		e := NewEntrant()

		if r.Form["EntryList.InternalUUID"][i] != "" || r.Form["EntryList.InternalUUID"][i] != uuid.Nil.String() {
			internalUUID, err := uuid.Parse(r.Form["EntryList.InternalUUID"][i])

			if err == nil {
				e.InternalUUID = internalUUID
			}
		}

		e.Name = r.Form["EntryList.Name"][i]
		e.Team = r.Form["EntryList.Team"][i]
		e.GUID = r.Form["EntryList.GUID"][i]
		e.Model = model
		e.Skin = skin
		// Despite having the option for SpectatorMode, the server does not support it, and panics if set to 1
		// SpectatorMode: formValueAsInt(r.Form["EntryList.Spectator"][i]),
		e.Ballast = formValueAsInt(r.Form["EntryList.Ballast"][i])
		e.Restrictor = formValueAsInt(r.Form["EntryList.Restrictor"][i])
		e.FixedSetup = r.Form["EntryList.FixedSetup"][i]

		// The pit box/grid starting position
		if entrantIDs, ok := r.Form["EntryList.EntrantID"]; ok && i < len(entrantIDs) {
			e.PitBox = formValueAsInt(entrantIDs[i])
		} else {
			e.PitBox = i
		}

		if r.Form["EntryList.TransferTeamPoints"] != nil && i < len(r.Form["EntryList.TransferTeamPoints"]) && formValueAsInt(r.Form["EntryList.TransferTeamPoints"][i]) == 1 {
			e.TransferTeamPoints = true
		}

		if r.Form["EntryList.OverwriteAllEvents"] != nil && i < len(r.Form["EntryList.OverwriteAllEvents"]) && formValueAsInt(r.Form["EntryList.OverwriteAllEvents"][i]) == 1 {
			e.OverwriteAllEvents = true
		}

		entryList.Add(e)
	}

	return entryList, nil
}

func (rm *RaceManager) BuildCustomRaceFromForm(r *http.Request) (*CurrentRaceConfig, error) {
	cars := r.Form["Cars"]
	isSol := r.FormValue("Sol.Enabled") == "1"

	gasPenaltyDisabled := formValueAsInt(r.FormValue("RaceGasPenaltyDisabled"))
	lockedEntryList := formValueAsInt(r.FormValue("LockedEntryList"))
	pickupModeEnabled := formValueAsInt(r.FormValue("PickupModeEnabled"))

	if gasPenaltyDisabled == 0 {
		gasPenaltyDisabled = 1
	} else {
		gasPenaltyDisabled = 0
	}

	trackLayout := r.FormValue("TrackLayout")

	if trackLayout == "<default>" {
		trackLayout = ""
	}

	raceConfig := &CurrentRaceConfig{
		// general race config
		Cars:        strings.Join(cars, ";"),
		Track:       r.FormValue("Track"),
		TrackLayout: trackLayout,

		// assists
		ABSAllowed:              formValueAsInt(r.FormValue("ABSAllowed")),
		TractionControlAllowed:  formValueAsInt(r.FormValue("TractionControlAllowed")),
		StabilityControlAllowed: formValueAsInt(r.FormValue("StabilityControlAllowed")),
		AutoClutchAllowed:       formValueAsInt(r.FormValue("AutoClutchAllowed")),
		TyreBlanketsAllowed:     formValueAsInt(r.FormValue("TyreBlanketsAllowed")),

		// weather
		IsSol:                  formValueAsInt(r.FormValue("Sol.Enabled")),
		SunAngle:               formValueAsInt(r.FormValue("SunAngle")),
		WindBaseSpeedMin:       formValueAsInt(r.FormValue("WindBaseSpeedMin")),
		WindBaseSpeedMax:       formValueAsInt(r.FormValue("WindBaseSpeedMax")),
		WindBaseDirection:      formValueAsInt(r.FormValue("WindBaseDirection")),
		WindVariationDirection: formValueAsInt(r.FormValue("WindVariationDirection")),

		// realism
		LegalTyres:          strings.Join(r.Form["LegalTyres"], ";"),
		FuelRate:            formValueAsInt(r.FormValue("FuelRate")),
		DamageMultiplier:    formValueAsInt(r.FormValue("DamageMultiplier")),
		TyreWearRate:        formValueAsInt(r.FormValue("TyreWearRate")),
		ForceVirtualMirror:  formValueAsInt(r.FormValue("ForceVirtualMirror")),
		TimeOfDayMultiplier: formValueAsInt(r.FormValue("TimeOfDayMultiplier")),

		DynamicTrack: DynamicTrackConfig{
			SessionStart:    formValueAsInt(r.FormValue("SessionStart")),
			Randomness:      formValueAsInt(r.FormValue("Randomness")),
			SessionTransfer: formValueAsInt(r.FormValue("SessionTransfer")),
			LapGain:         formValueAsInt(r.FormValue("LapGain")),
		},

		// rules
		PickupModeEnabled:         pickupModeEnabled,
		LockedEntryList:           lockedEntryList,
		RacePitWindowStart:        formValueAsInt(r.FormValue("RacePitWindowStart")),
		RacePitWindowEnd:          formValueAsInt(r.FormValue("RacePitWindowEnd")),
		ReversedGridRacePositions: formValueAsInt(r.FormValue("ReversedGridRacePositions")),
		QualifyMaxWaitPercentage:  formValueAsInt(r.FormValue("QualifyMaxWaitPercentage")),
		RaceGasPenaltyDisabled:    gasPenaltyDisabled,
		MaxBallastKilograms:       formValueAsInt(r.FormValue("MaxBallastKilograms")),
		AllowedTyresOut:           formValueAsInt(r.FormValue("AllowedTyresOut")),
		LoopMode:                  formValueAsInt(r.FormValue("LoopMode")),
		RaceOverTime:              formValueAsInt(r.FormValue("RaceOverTime")),
		StartRule:                 formValueAsInt(r.FormValue("StartRule")),
		MaxClients:                formValueAsInt(r.FormValue("MaxClients")),
		RaceExtraLap:              formValueAsInt(r.FormValue("RaceExtraLap")),
		MaxContactsPerKilometer:   formValueAsInt(r.FormValue("MaxContactsPerKilometer")),
		ResultScreenTime:          formValueAsInt(r.FormValue("ResultScreenTime")),
		DisableDRSZones:           formValueAsInt(r.FormValue("DisableDRSZones")) == 1,
	}

	if isSol {
		raceConfig.SunAngle = 0
		raceConfig.TimeOfDayMultiplier = 0
	}

	for _, session := range AvailableSessions {
		sessName := session.String()

		if r.FormValue(sessName+".Enabled") != "1" {
			continue
		}

		raceConfig.AddSession(session, &SessionConfig{
			Name:     r.FormValue(sessName + ".Name"),
			Time:     formValueAsInt(r.FormValue(sessName + ".Time")),
			Laps:     formValueAsInt(r.FormValue(sessName + ".Laps")),
			IsOpen:   formValueAsInt(r.FormValue(sessName + ".IsOpen")),
			WaitTime: formValueAsInt(r.FormValue(sessName + ".WaitTime")),
		})
	}

	// weather
	for i := 0; i < len(r.Form["Graphics"]); i++ {
		weatherName := r.Form["Graphics"][i]

		WFXType, err := getWeatherType(weatherName)

		// if WFXType can't be found due to an error, default to non-sol weather.
		if !isSol || err != nil {
			raceConfig.AddWeather(&WeatherConfig{
				Graphics:               weatherName,
				BaseTemperatureAmbient: formValueAsInt(r.Form["BaseTemperatureAmbient"][i]),
				BaseTemperatureRoad:    formValueAsInt(r.Form["BaseTemperatureRoad"][i]),
				VariationAmbient:       formValueAsInt(r.Form["VariationAmbient"][i]),
				VariationRoad:          formValueAsInt(r.Form["VariationRoad"][i]),
			})
		} else {
			startTime, err := time.ParseInLocation("2006-01-02T15:04", r.Form["DateUnix"][i], time.UTC)

			if err != nil {
				return nil, err
			}

			timeMulti := r.Form["TimeMulti"][i]
			timeMultiInt := formValueAsInt(timeMulti)

			// This is probably a bit hacky, and may need removing with a future Sol update
			startTimeFinal := startTime.Add(-(time.Duration(timeMultiInt) * 5 * time.Hour))

			raceConfig.AddWeather(&WeatherConfig{
				Graphics: weatherName + "_type=" + strconv.Itoa(WFXType) + "_time=0_mult=" +
					timeMulti + "_start=" + strconv.Itoa(int(startTimeFinal.Unix())),
				BaseTemperatureAmbient: formValueAsInt(r.Form["BaseTemperatureAmbient"][i]),
				BaseTemperatureRoad:    formValueAsInt(r.Form["BaseTemperatureRoad"][i]),
				VariationAmbient:       formValueAsInt(r.Form["VariationAmbient"][i]),
				VariationRoad:          formValueAsInt(r.Form["VariationRoad"][i]),

				CMGraphics:          weatherName,
				CMWFXType:           WFXType,
				CMWFXUseCustomTime:  1,
				CMWFXTime:           0,
				CMWFXTimeMulti:      timeMultiInt,
				CMWFXUseCustomDate:  1,
				CMWFXDate:           int(startTimeFinal.Unix()),
				CMWFXDateUnModified: int(startTime.Unix()),
			})
		}
	}

	return raceConfig, nil
}

func (rm *RaceManager) SetupCustomRace(r *http.Request) error {
	if err := r.ParseForm(); err != nil {
		return err
	}

	raceConfig, err := rm.BuildCustomRaceFromForm(r)

	if err != nil {
		return err
	}

	var entryList EntryList

	if !raceConfig.HasSession(SessionTypeBooking) {
		entryList, err = rm.BuildEntryList(r, 0, len(r.Form["EntryList.Name"]))

		if err != nil {
			return err
		}
	}

	completeConfig := ConfigIniDefault()
	completeConfig.CurrentRaceConfig = *raceConfig

	overridePassword := r.FormValue("OverridePassword") == "1"
	replacementPassword := r.FormValue("ReplacementPassword")

	if customRaceID := r.FormValue("Editing"); customRaceID != "" {
		// we are editing the race. load the previous one and overwrite it with this one
		customRace, err := rm.raceStore.FindCustomRaceByID(customRaceID)

		if err != nil {
			return err
		}

		customRace.OverridePassword = overridePassword
		customRace.ReplacementPassword = replacementPassword

		customRace.Name = r.FormValue("CustomRaceName")
		customRace.EntryList = entryList
		customRace.RaceConfig = *raceConfig

		return rm.raceStore.UpsertCustomRace(customRace)
	} else {
		saveAsPresetWithoutStartingRace := r.FormValue("action") == "justSave"
		schedule := r.FormValue("action") == "schedule"

		// save the custom race preset
		race, err := rm.SaveCustomRace(r.FormValue("CustomRaceName"), overridePassword, replacementPassword, *raceConfig, entryList, saveAsPresetWithoutStartingRace)

		if err != nil {
			return err
		}

		if schedule {
			dateString := r.FormValue("CustomRaceScheduled")
			timeString := r.FormValue("CustomRaceScheduledTime")
			timezone := r.FormValue("CustomRaceScheduledTimezone")

			location, err := time.LoadLocation(timezone)

			if err != nil {
				logrus.WithError(err).Errorf("could not find location: %s", location)
				location = time.Local
			}

			// Parse time in correct time zone
			date, err := time.ParseInLocation("2006-01-02-15:04", dateString+"-"+timeString, location)

			if err != nil {
				return err
			}

			err = rm.ScheduleRace(race.UUID.String(), date, "add", r.FormValue("event-schedule-recurrence"))

			if err != nil {
				return err
			}

			return nil
		}

		if saveAsPresetWithoutStartingRace {
			return nil
		}

		return rm.applyConfigAndStart(completeConfig.CurrentRaceConfig, entryList, false, race)
	}
}

// applyCurrentRaceSetupToOptions takes current values in race which require more detailed configuration
// and applies them to the template opts.
func (rm *RaceManager) applyCurrentRaceSetupToOptions(opts *RaceTemplateVars, race CurrentRaceConfig) error {
	tyres, err := ListTyres()

	if err != nil {
		return err
	}

	deselectedTyres := make(map[string]bool)

	for _, car := range varSplit(race.Cars) {
		tyresForCar, ok := tyres[car]

		if !ok {
			continue
		}

		for carTyre := range tyresForCar {
			found := false

			for _, t := range varSplit(race.LegalTyres) {
				if carTyre == t {
					found = true
					break
				}
			}

			if !found {
				deselectedTyres[carTyre] = true
			}
		}
	}

	opts.Tyres = tyres
	opts.DeselectedTyres = deselectedTyres

	return nil
}

func (rm *RaceManager) ListAutoFillEntrants() ([]*Entrant, error) {
	entrants, err := rm.raceStore.ListEntrants()

	if err != nil {
		return nil, err
	}

	sort.Slice(entrants, func(i, j int) bool {
		return entrants[i].Name < entrants[j].Name
	})

	return entrants, nil
}

type RaceTemplateVars struct {
	BaseTemplateVars

	CarOpts             Cars
	TrackOpts           []Track
	AvailableSessions   []SessionType
	Weather             Weather
	SolIsInstalled      bool
	Current             CurrentRaceConfig
	CurrentEntrants     EntryList
	PossibleEntrants    []*Entrant
	FixedSetups         CarSetups
	IsEditing           bool
	EditingID           string
	CustomRaceName      string
	SurfacePresets      []TrackSurfacePreset
	OverridePassword    bool
	ReplacementPassword string
	Tyres               Tyres
	DeselectedTyres     map[string]bool

	IsChampionship                 bool
	Championship                   *Championship
	ChampionshipHasAtLeastOnceRace bool
}

// BuildRaceOpts builds a quick race form
func (rm *RaceManager) BuildRaceOpts(r *http.Request) (*RaceTemplateVars, error) {
	_, cars, err := rm.carManager.Search(r.Context(), "", 0, 100000)

	if err != nil {
		return nil, err
	}

	tracks, err := ListTracks()

	if err != nil {
		return nil, err
	}

	weather, err := ListWeather()

	if err != nil {
		return nil, err
	}

	race := ConfigIniDefault()

	templateID := r.URL.Query().Get("from")

	var entrants EntryList

	if templateID != "" {
		// load a from a custom race template
		customRace, err := rm.raceStore.FindCustomRaceByID(templateID)

		if err != nil {
			return nil, err
		}

		race.CurrentRaceConfig = customRace.RaceConfig
		entrants = customRace.EntryList
	}

	templateIDForEditing := chi.URLParam(r, "uuid")
	isEditing := templateIDForEditing != ""
	var customRaceName, replacementPassword string
	var overridePassword bool

	if isEditing {
		customRace, err := rm.raceStore.FindCustomRaceByID(templateIDForEditing)

		if err != nil {
			return nil, err
		}

		customRaceName = customRace.Name
		race.CurrentRaceConfig = customRace.RaceConfig
		entrants = customRace.EntryList
		overridePassword = customRace.OverrideServerPassword()
		replacementPassword = customRace.ReplacementServerPassword()
	}

	possibleEntrants, err := rm.ListAutoFillEntrants()

	if err != nil {
		return nil, err
	}

	fixedSetups, err := ListAllSetups()

	if err != nil {
		return nil, err
	}

	solIsInstalled := false

	for availableWeather := range weather {
		if strings.HasPrefix(availableWeather, "sol_") {
			solIsInstalled = true
			break
		}
	}

	// default sol time to now
	for _, weather := range race.CurrentRaceConfig.Weather {
		if weather.CMWFXDate == 0 {
			weather.CMWFXDate = int(time.Now().Unix())
			weather.CMWFXDateUnModified = int(time.Now().Unix())
		}
	}

<<<<<<< HEAD
	opts := map[string]interface{}{
		"CarOpts":             cars,
		"TrackOpts":           tracks,
		"AvailableSessions":   AvailableSessions,
		"Weather":             weather,
		"SolIsInstalled":      solIsInstalled,
		"Current":             race.CurrentRaceConfig,
		"CurrentEntrants":     entrants,
		"PossibleEntrants":    possibleEntrants,
		"FixedSetups":         fixedSetups,
		"IsChampionship":      false, // this flag is overridden by championship setup
		"IsRaceWeekend":       false, // this flag is overridden by race weekend setup
		"IsEditing":           isEditing,
		"EditingID":           templateIDForEditing,
		"CustomRaceName":      customRaceName,
		"SurfacePresets":      DefaultTrackSurfacePresets,
		"OverridePassword":    overridePassword,
		"ReplacementPassword": replacementPassword,
=======
	opts := &RaceTemplateVars{
		CarOpts:             cars,
		TrackOpts:           tracks,
		AvailableSessions:   AvailableSessions,
		Weather:             weather,
		SolIsInstalled:      solIsInstalled,
		Current:             race.CurrentRaceConfig,
		CurrentEntrants:     entrants,
		PossibleEntrants:    possibleEntrants,
		FixedSetups:         fixedSetups,
		IsChampionship:      false, // this flag is overridden by championship setup
		IsEditing:           isEditing,
		EditingID:           templateIDForEditing,
		CustomRaceName:      customRaceName,
		SurfacePresets:      DefaultTrackSurfacePresets,
		OverridePassword:    overridePassword,
		ReplacementPassword: replacementPassword,
>>>>>>> dba73995
	}

	err = rm.applyCurrentRaceSetupToOptions(opts, race.CurrentRaceConfig)

	if err != nil {
		return nil, err
	}

	return opts, nil
}

const maxRecentRaces = 30

func (rm *RaceManager) ListCustomRaces() (recent, starred, looped, scheduled []*CustomRace, err error) {
	recent, err = rm.raceStore.ListCustomRaces()

	if err == bbolt.ErrBucketNotFound {
		return nil, nil, nil, nil, nil
	} else if err != nil {
		return nil, nil, nil, nil, err
	}

	sort.Slice(recent, func(i, j int) bool {
		return recent[i].Created.After(recent[j].Created)
	})

	var filteredRecent []*CustomRace

	for _, race := range recent {
		if race.Loop {
			looped = append(looped, race)
		}

		if race.Starred {
			starred = append(starred, race)
		}

		if race.Scheduled.After(time.Now()) {
			scheduled = append(scheduled, race)
		}

		if !race.Starred && !race.Loop && !race.Scheduled.After(time.Now()) {
			filteredRecent = append(filteredRecent, race)
		}
	}

	if len(filteredRecent) > maxRecentRaces {
		filteredRecent = filteredRecent[:maxRecentRaces]
	}

	return filteredRecent, starred, looped, scheduled, nil
}

func (rm *RaceManager) SaveEntrantsForAutoFill(entryList EntryList) error {
	for _, entrant := range entryList {
		if entrant.Name == "" {
			continue // only save entrants that have a name
		}

		err := rm.raceStore.UpsertEntrant(*entrant)

		if err != nil {
			return err
		}
	}

	return nil
}

func (rm *RaceManager) SaveCustomRace(
	name string,
	overridePassword bool,
	replacementPassword string,
	config CurrentRaceConfig,
	entryList EntryList,
	starred bool,
) (*CustomRace, error) {

	hasCustomRaceName := true

	if name == "" {
		var trackLayout string

		if config.TrackLayout != "" {
			trackLayout = prettifyName(config.TrackLayout, true)
		}

		name = fmt.Sprintf("%s (%s) in %s (%d entrants)",
			prettifyName(config.Track, false),
			trackLayout,
			carList(config.Cars),
			len(entryList),
		)

		hasCustomRaceName = false
	}

	if err := rm.SaveEntrantsForAutoFill(entryList); err != nil {
		return nil, err
	}

	race := &CustomRace{
		Name:                name,
		HasCustomName:       hasCustomRaceName,
		OverridePassword:    overridePassword,
		ReplacementPassword: replacementPassword,
		Created:             time.Now(),
		UUID:                uuid.New(),
		Starred:             starred,

		RaceConfig: config,
		EntryList:  entryList,
	}

	err := rm.raceStore.UpsertCustomRace(race)

	if err != nil {
		return nil, err
	}

	return race, nil
}

func (rm *RaceManager) StartCustomRace(uuid string, forceRestart bool) error {
	race, err := rm.raceStore.FindCustomRaceByID(uuid)

	if err != nil {
		return err
	}

	// Required for our nice auto loop stuff
	if forceRestart {
		race.RaceConfig.LoopMode = 1
	}

	return rm.applyConfigAndStart(race.RaceConfig, race.EntryList, forceRestart, race)
}

func (rm *RaceManager) ScheduleRace(uuid string, date time.Time, action string, recurrence string) error {
	race, err := rm.raceStore.FindCustomRaceByID(uuid)

	if err != nil {
		return err
	}

	serverOpts, err := rm.raceStore.LoadServerOptions()

	if err != nil {
		return err
	}

	race.Scheduled = date

	// if there is an existing schedule timer for this event stop it
	if timer := rm.customRaceStartTimers[race.UUID.String()]; timer != nil {
		timer.Stop()
	}

	if timer := rm.customRaceReminderTimers[race.UUID.String()]; timer != nil {
		timer.Stop()
	}

	if action == "add" {
		if date.IsZero() {
			return errors.New("can't schedule race for zero time")
		}

		// add a scheduled event on date
		duration := time.Until(date)

		if recurrence != "already-set" {
			if recurrence != "" {
				err := race.SetRecurrenceRule(recurrence)

				if err != nil {
					return err
				}

				// only set once when the event is first scheduled
				race.ScheduledInitial = date
			} else {
				race.ClearRecurrenceRule()
			}
		}

		rm.customRaceStartTimers[race.UUID.String()] = time.AfterFunc(duration, func() {
			err := rm.StartScheduledRace(race)

			if err != nil {
				logrus.WithError(err).Errorf("Couldn't start scheduled race: %s, %s.", race.Name, race.UUID.String())
			}
		})

		if serverOpts.NotificationReminderTimer > 0 {
			_ = rm.notificationManager.SendRaceScheduledMessage(race, date)

			duration = time.Until(date.Add(time.Duration(0-serverOpts.NotificationReminderTimer) * time.Minute))

			rm.customRaceReminderTimers[race.UUID.String()] = time.AfterFunc(duration, func() {
				_ = rm.notificationManager.SendRaceReminderMessage(race)
			})
		}

	} else {
		race.ClearRecurrenceRule()
	}

	return rm.raceStore.UpsertCustomRace(race)
}

func (rm *RaceManager) StartScheduledRace(race *CustomRace) error {
	err := rm.StartCustomRace(race.UUID.String(), false)

	if err != nil {
		return err
	}

	if race.HasRecurrenceRule() {
		// this function carries out a save
		return rm.ScheduleNextFromRecurrence(race)
	} else {
		race.Scheduled = time.Time{}

		return rm.raceStore.UpsertCustomRace(race)
	}
}

func (rm *RaceManager) ScheduleNextFromRecurrence(race *CustomRace) error {
	// set the scheduled time to the next iteration of the recurrence rule
	return rm.ScheduleRace(race.UUID.String(), rm.FindNextRecurrence(race, race.Scheduled), "add", "already-set")
}

func (rm *RaceManager) FindNextRecurrence(race *CustomRace, start time.Time) time.Time {
	rule, err := race.GetRecurrenceRule()

	if err != nil {
		logrus.WithError(err).Errorf("Couldn't get recurrence rule for race: %s, %s", race.Name, race.Recurrence)
		return time.Time{}
	}

	next := rule.After(start, false)

	if next.After(time.Now()) {
		return next
	} else {
		rm.FindNextRecurrence(race, next)
	}

	return time.Time{}
}

func (rm *RaceManager) DeleteCustomRace(uuid string) error {
	race, err := rm.raceStore.FindCustomRaceByID(uuid)

	if err != nil {
		return err
	}

	return rm.raceStore.DeleteCustomRace(race)
}

func (rm *RaceManager) ToggleStarCustomRace(uuid string) error {
	race, err := rm.raceStore.FindCustomRaceByID(uuid)

	if err != nil {
		return err
	}

	race.Starred = !race.Starred

	return rm.raceStore.UpsertCustomRace(race)
}

func (rm *RaceManager) ToggleLoopCustomRace(uuid string) error {
	race, err := rm.raceStore.FindCustomRaceByID(uuid)

	if err != nil {
		return err
	}

	race.Loop = !race.Loop

	return rm.raceStore.UpsertCustomRace(race)
}

func (rm *RaceManager) SaveServerOptions(newServerOpts *GlobalServerConfig) error {
	oldServerOpts, err := rm.raceStore.LoadServerOptions()

	if err != nil {
		return err
	}

	err = rm.raceStore.UpsertServerOptions(newServerOpts)

	if err != nil {
		return err
	}

	err = rm.notificationManager.SaveServerOptions(oldServerOpts, newServerOpts)

	if err != nil {
		return err
	}

	err = rm.RescheduleNotifications(oldServerOpts, newServerOpts)

	if err != nil {
		return err
	}

	return nil
}

func (rm *RaceManager) LoadServerOptions() (*GlobalServerConfig, error) {
	serverOpts, err := rm.raceStore.LoadServerOptions()

	if err != nil {
		return nil, err
	}

	udpListenPort, udpSendPort := 0, 0

	for udpListenPort == udpSendPort {
		udpListenPort, err = FreeUDPPort()

		if err != nil {
			return nil, err
		}

		udpSendPort, err = FreeUDPPort()

		if err != nil {
			return nil, err
		}
	}

	serverOpts.FreeUDPPluginAddress = fmt.Sprintf("127.0.0.1:%d", udpSendPort)
	serverOpts.FreeUDPPluginLocalPort = udpListenPort

	return serverOpts, nil
}

func (rm *RaceManager) LoopRaces() {
	var i int
	ticker := time.NewTicker(30 * time.Second)

	for range ticker.C {
		currentRace, _ := rm.CurrentRace()

		if currentRace != nil {
			continue
		}

		_, _, looped, _, err := rm.ListCustomRaces()

		if err != nil {
			logrus.Errorf("couldn't list custom races, err: %s", err)
			return
		}

		if looped != nil {
			if i >= len(looped) {
				i = 0
			}

			// Reset the stored session types
			rm.loopedRaceSessionTypes = []SessionType{}

			for sessionID := range looped[i].RaceConfig.Sessions {
				rm.loopedRaceSessionTypes = append(rm.loopedRaceSessionTypes, sessionID)
			}

			if looped[i].RaceConfig.ReversedGridRacePositions != 0 {
				rm.loopedRaceSessionTypes = append(rm.loopedRaceSessionTypes, SessionTypeSecondRace)
			}

			err := rm.StartCustomRace(looped[i].UUID.String(), true)

			if err != nil {
				logrus.Errorf("couldn't start auto loop custom race, err: %s", err)
				return
			}

			i++
		}
	}
}

// callback check for udp end session, load result file, check session type against sessionTypes
// if session matches last session in sessionTypes then stop server and clear sessionTypes
func (rm *RaceManager) LoopCallback(message udp.Message) {
	switch a := message.(type) {
	case udp.EndSession:
		if rm.loopedRaceSessionTypes == nil {
			logrus.Infof("Session types == nil. ignoring end session callback")
			return
		}

		filename := filepath.Base(string(a))

		results, err := LoadResult(filename)

		if err != nil {
			logrus.Errorf("Could not read session results for %s, err: %s", filename, err)
			return
		}

		var endSession SessionType

		// If this is a race, and there is a second race configured
		// then wait for the second race to happen.
		if results.Type == string(SessionTypeRace) {
			for _, session := range rm.loopedRaceSessionTypes {
				if session == SessionTypeSecondRace {
					if !rm.loopedRaceWaitForSecondRace {
						rm.loopedRaceWaitForSecondRace = true
						return
					} else {
						rm.loopedRaceWaitForSecondRace = false
					}
				}
			}
		}

		for _, session := range rm.loopedRaceSessionTypes {
			if session == SessionTypeRace {
				endSession = SessionTypeRace
				break
			} else if session == SessionTypeQualifying {
				endSession = SessionTypeQualifying
			} else if session == SessionTypePractice && endSession != SessionTypeQualifying {
				endSession = SessionTypePractice
			} else if session == SessionTypeBooking && (endSession != SessionTypeQualifying && endSession != SessionTypePractice) {
				endSession = SessionTypeBooking
			}
		}

		logrus.Infof("results type: %s, endSession: %s", results.Type, string(endSession))

		if results.Type == string(endSession) {
			logrus.Infof("Event end detected, stopping looped session.")

			rm.clearLoopedRaceSessionTypes()

			err := rm.process.Stop()

			if err != nil {
				logrus.Errorf("Could not stop server, err: %s", err)
				return
			}
		}
	}
}

func (rm *RaceManager) clearLoopedRaceSessionTypes() {
	rm.loopedRaceSessionTypes = nil
}

func (rm *RaceManager) InitScheduledRaces() error {
	rm.customRaceStartTimers = make(map[string]*time.Timer)
	rm.customRaceReminderTimers = make(map[string]*time.Timer)

	races, err := rm.raceStore.ListCustomRaces()

	if err != nil {
		return err
	}

	serverOpts, err := rm.raceStore.LoadServerOptions()

	if err != nil {
		return err
	}

	for _, race := range races {
		race := race

		if race.Scheduled.After(time.Now()) {
			// add a scheduled event on date
			duration := time.Until(race.Scheduled)

			rm.customRaceStartTimers[race.UUID.String()] = time.AfterFunc(duration, func() {
				err := rm.StartScheduledRace(race)

				if err != nil {
					logrus.WithError(err).Errorf("Couldn't start scheduled race: %s, %s", race.Name, race.UUID.String())
				}
			})

			if serverOpts.NotificationReminderTimer > 0 {
				if race.Scheduled.Add(time.Duration(0-serverOpts.NotificationReminderTimer) * time.Minute).After(time.Now()) {
					// add reminder
					duration = time.Until(race.Scheduled.Add(time.Duration(0-serverOpts.NotificationReminderTimer) * time.Minute))

					rm.customRaceReminderTimers[race.UUID.String()] = time.AfterFunc(duration, func() {
						_ = rm.notificationManager.SendRaceReminderMessage(race)
					})
				}
			}
		} else {
			if race.HasRecurrenceRule() {
				emptyTime := time.Time{}
				if race.Scheduled != emptyTime {
					logrus.Infof("Looks like the server was offline whilst a recurring scheduled event was meant to start!"+
						" Start time: %s. The schedule has been cleared, and the next recurrence time has been set."+
						" Start the event manually if you wish to run it.", race.Scheduled.String())
				}

				err := rm.ScheduleNextFromRecurrence(race)

				if err != nil {
					logrus.WithError(err).Errorf("Couldn't schedule next recurring race: %s, %s, %s", race.Name, race.UUID.String(), race.Recurrence)
				}
			} else {
				emptyTime := time.Time{}
				if race.Scheduled != emptyTime {
					logrus.Infof("Looks like the server was offline whilst a scheduled event was meant to start!"+
						" Start time: %s. The schedule has been cleared. Start the event manually if you wish to run it.", race.Scheduled.String())

					race.Scheduled = emptyTime

					err := rm.raceStore.UpsertCustomRace(race)

					if err != nil {
						return err
					}
				}
			}
		}
	}

	return nil
}

// reschedule notifications if notification timer changed
func (rm *RaceManager) RescheduleNotifications(oldServerOpts *GlobalServerConfig, newServerOpts *GlobalServerConfig) error {
	if newServerOpts.NotificationReminderTimer == oldServerOpts.NotificationReminderTimer {
		return nil
	}

	// stop all existing timers
	for _, timer := range rm.customRaceReminderTimers {
		timer.Stop()
	}

	// rebuild the timers
	rm.customRaceReminderTimers = make(map[string]*time.Timer)

	if newServerOpts.NotificationReminderTimer > 0 {
		races, err := rm.raceStore.ListCustomRaces()

		if err != nil {
			return err
		}

		for _, race := range races {
			race := race

			if race.Scheduled.After(time.Now()) {
				duration := time.Until(race.Scheduled)

				if race.Scheduled.Add(time.Duration(0-newServerOpts.NotificationReminderTimer) * time.Minute).After(time.Now()) {
					// add reminder
					duration = time.Until(race.Scheduled.Add(time.Duration(0-newServerOpts.NotificationReminderTimer) * time.Minute))

					rm.customRaceReminderTimers[race.UUID.String()] = time.AfterFunc(duration, func() {
						_ = rm.notificationManager.SendRaceReminderMessage(race)
					})
				}
			}
		}
	}

	return nil
}<|MERGE_RESOLUTION|>--- conflicted
+++ resolved
@@ -749,9 +749,15 @@
 	Tyres               Tyres
 	DeselectedTyres     map[string]bool
 
-	IsChampionship                 bool
-	Championship                   *Championship
+	IsChampionship bool
+	Championship   *Championship
+	// @TODO this should be 'ChampionshipHasAtLeastOneRace'
 	ChampionshipHasAtLeastOnceRace bool
+
+	IsRaceWeekend                   bool
+	RaceWeekend                     *RaceWeekend
+	RaceWeekendSession              *RaceWeekendSession
+	RaceWeekendHasAtLeastOneSession bool
 }
 
 // BuildRaceOpts builds a quick race form
@@ -840,26 +846,6 @@
 		}
 	}
 
-<<<<<<< HEAD
-	opts := map[string]interface{}{
-		"CarOpts":             cars,
-		"TrackOpts":           tracks,
-		"AvailableSessions":   AvailableSessions,
-		"Weather":             weather,
-		"SolIsInstalled":      solIsInstalled,
-		"Current":             race.CurrentRaceConfig,
-		"CurrentEntrants":     entrants,
-		"PossibleEntrants":    possibleEntrants,
-		"FixedSetups":         fixedSetups,
-		"IsChampionship":      false, // this flag is overridden by championship setup
-		"IsRaceWeekend":       false, // this flag is overridden by race weekend setup
-		"IsEditing":           isEditing,
-		"EditingID":           templateIDForEditing,
-		"CustomRaceName":      customRaceName,
-		"SurfacePresets":      DefaultTrackSurfacePresets,
-		"OverridePassword":    overridePassword,
-		"ReplacementPassword": replacementPassword,
-=======
 	opts := &RaceTemplateVars{
 		CarOpts:             cars,
 		TrackOpts:           tracks,
@@ -871,13 +857,13 @@
 		PossibleEntrants:    possibleEntrants,
 		FixedSetups:         fixedSetups,
 		IsChampionship:      false, // this flag is overridden by championship setup
+		IsRaceWeekend:       false, // this flag is overridden by race weekend setup
 		IsEditing:           isEditing,
 		EditingID:           templateIDForEditing,
 		CustomRaceName:      customRaceName,
 		SurfacePresets:      DefaultTrackSurfacePresets,
 		OverridePassword:    overridePassword,
 		ReplacementPassword: replacementPassword,
->>>>>>> dba73995
 	}
 
 	err = rm.applyCurrentRaceSetupToOptions(opts, race.CurrentRaceConfig)
