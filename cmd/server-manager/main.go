--- conflicted
+++ resolved
@@ -55,15 +55,13 @@
 		logrus.Fatalf("could not initialise view renderer, err: %s", err)
 	}
 
-<<<<<<< HEAD
 	go servermanager.LoopRaces()
-=======
+
 	listener, err := net.Listen("tcp", config.HTTP.Hostname)
 
 	if err != nil {
 		logrus.Fatalf("could not listen on address: %s, err: %s", config.HTTP.Hostname, err)
 	}
->>>>>>> 3410c129
 
 	logrus.Infof("starting assetto server manager on: %s", config.HTTP.Hostname)
 
