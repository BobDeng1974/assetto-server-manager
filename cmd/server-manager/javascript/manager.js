--- conflicted
+++ resolved
@@ -357,8 +357,6 @@
     return out
 }
 
-<<<<<<< HEAD
-=======
 class RaceSetup {
     // jQuery elements
     $trackDropdown;
@@ -1119,7 +1117,6 @@
     }
     return s;
 }
->>>>>>> 57b4ae28
 
 let percentColors = [
     { pct: 0.25, color: { r: 0x00, g: 0x00, b: 0xff } },
@@ -2352,3 +2349,19 @@
         });
     },
 };
+
+function ordinalSuffix(i) {
+    let j = i % 10,
+        k = i % 100;
+    if (j === 1 && k !== 11) {
+        return i + "st";
+    }
+    if (j === 2 && k !== 12) {
+        return i + "nd";
+    }
+    if (j === 3 && k !== 13) {
+        return i + "rd";
+    }
+
+    return i + "th";
+}