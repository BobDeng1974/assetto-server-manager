--- conflicted
+++ resolved
@@ -12,22 +12,16 @@
 import "./Calendar";
 import {CarSearch} from "./CarSearch";
 import {CarList} from "./CarList";
-<<<<<<< HEAD
 import {RaceWeekendSession} from "./RaceWeekend";
-=======
 import "./RaceList";
 import {ChangelogPopup} from "./ChangelogPopup";
->>>>>>> cdfafa3f
 
 $(() => {
     new RaceControl();
     new CarDetail();
     new CarList();
-<<<<<<< HEAD
     new RaceWeekendSession();
-=======
     new ChangelogPopup();
->>>>>>> cdfafa3f
 
     $(".race-setup").each(function (index, elem) {
         new CarSearch($(elem));
