import "jquery";
import "bootstrap";
import "bootstrap-switch";
import "summernote/dist/summernote-bs4";
import "multiselect";
import "moment";
import "moment-timezone";
import "./javascript/manager.js";
import { RaceControl } from "./RaceControl";
import "./Font";
import {CarDetail} from "./CarDetail";
<<<<<<< HEAD
import "./Calendar";
=======
import {CarSearch} from "./CarSearch";
>>>>>>> a7cf8e36

$(() => {
    new RaceControl();
    new CarDetail();

    $(".race-setup").each(function (index, elem) {
        new CarSearch($(elem));
    });
});

declare global {
    interface JQuery {
        multiSelect: any;
    }
}<|MERGE_RESOLUTION|>--- conflicted
+++ resolved
@@ -9,11 +9,8 @@
 import { RaceControl } from "./RaceControl";
 import "./Font";
 import {CarDetail} from "./CarDetail";
-<<<<<<< HEAD
 import "./Calendar";
-=======
 import {CarSearch} from "./CarSearch";
->>>>>>> a7cf8e36
 
 $(() => {
     new RaceControl();
