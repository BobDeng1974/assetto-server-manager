body {
    padding-top: 60px;
    font-size: 1rem !important;
}

@media screen and (min-width: 400px) {
    a.card {
        padding-top: 40px;
        padding-bottom: 40px;
    }
}

a.card h2 {
    color: black;
}


a.card:hover {
    text-decoration: none;
}

footer {
    margin-top: 20px;
}

.ms-container {
    width: 100% !important;
}

.button-bar {
    position: absolute;
    bottom: 0;
    width: 100%
}

.nav-tabs .nav-link {
    color: #495057;
}

abbr[title] {
    text-decoration: none !important;
}

.card-logs {
    max-height: 600px;
}

span[data-toggle=tooltip] {
    cursor: default;
}

.driver-link:hover, .row-link:hover {
    cursor: pointer;
    color: #158CBA;
}

.championship .driver-link:hover, .championship .row-link:hover {
    cursor: initial;
    color: initial;
}

.badge-best {
    color: #fff;
    background-color: rgba(99, 24, 165, 0.86);
}

.home-race-info {
    min-height: 200px;
}


@media screen and (max-width: 768px) {
    .home-race-info .race-info {
        min-height: 200px;
    }

    .home-race-info .button-bar {
        position: relative;
        width: auto;
        margin-bottom: 10px;
    }

    .home-race-info .float-right {
        float: unset !important;
    }

    .home-race-info .btn {
        width: 100%;
    }

    #trackImage {
        padding-left: 0 !important;
        width: 100%;
    }
}

#trackImage {
    border-radius: 7.5px
}

.entryListCarPreview {
	border-radius: 7.5px;
}

.home-race-info .race-info, .home-race-info .race-info small {
    font-size: 1.1em;
}


.nav-tabs .nav-link:not(.disabled):hover, .nav-tabs .nav-link:not(.disabled):focus, .nav-tabs .nav-link.active {
    padding-bottom: calc(0.5em + 7px) !important;
}

.search-input {
    margin-bottom: 5px;
}

.race-setup .pit-boxes {
    padding-top: calc(0.375rem + 1px);
}

.btn-file {
    position: relative;
    overflow: hidden;
}

.btn-file input[type=file] {
    position: absolute;
    top: 0;
    right: 0;
    min-width: 100%;
    min-height: 100%;
    font-size: 100px;
    text-align: right;
    filter: alpha(opacity=0);
    opacity: 0;
    outline: none;
    background: white;
    cursor: inherit;
    display: block;
}

.messages {
    position: fixed;
    width: 100%;
    margin-top: 50px;
    z-index: 1;
    bottom: 0;
}

#entrantTemplate {
    display: none;
}

.image-track {
    max-height: 200px;
}

.drop-zone {
    background: #f0f0f0;
    width: 210px;
    height: 33px;
    padding: 8px;
    text-align: center;
    font-size: 12px;
    font-weight: bold;
    text-transform: uppercase;
    border-radius: 0.25rem;

    background: linear-gradient(90deg, black 50%, transparent 50%), linear-gradient(90deg, black 50%, transparent 50%),
    linear-gradient(0deg, black 50%, transparent 50%), linear-gradient(0deg, black 50%, transparent 50%);
    background-repeat: repeat-x, repeat-x, repeat-y, repeat-y;
    background-size: 15px 2px, 15px 2px, 2px 15px, 2px 15px;
    background-position: 0px 0px, 208px 31px, 0px 31px, 208px 0px;
}

.drop-zone-hovered {
    background: linear-gradient(90deg, black 50%, transparent 50%), linear-gradient(90deg, black 50%, transparent 50%),
    linear-gradient(0deg, black 50%, transparent 50%), linear-gradient(0deg, black 50%, transparent 50%);
    background-repeat: repeat-x, repeat-x, repeat-y, repeat-y;
    background-size: 15px 2px, 15px 2px, 2px 15px, 2px 15px;
    background-position: 0px 0px, 208px 31px, 0px 31px, 208px 0px;
    animation: border-dance 4s infinite linear;
}

@keyframes border-dance {
    0% {
        background-position: 0px 0px, 208px 31px, 0px 104px, 208px 0px;
    }
    100% {
        background-position: 208px 0px, 0px 31px, 0px 0px, 208px 104px;
    }
}

a.detailed-results:hover {
    text-decoration: none;
}

.numEntrantsToAdd {
    display: inline-block !important;
    max-width: 80px;
    position: relative;
    top: 1px;
}

.live-badge {
    display: block !important;
    width: fit-content;
    margin-top: 4px;
}

.live-events {
    width: 280px;
}

.d-contents {
    display: contents;
}

.custom-race-actions .btn:not(.dropdown-toggle-split) {
    width: 48%;
    min-width: 115px;
}

.custom-race-actions .btn {
    margin-bottom: 0.5em;
    margin-left: 0;
    margin-right: 0;
}

.custom-race-actions-btn-group {
    width: 48%;
    min-width: 115px;
}

.custom-race-actions-btn-big {
    width: 80% !important;
    min-width: 0 !important;
}

.custom-race-actions-btn-small {
    width: 20% !important;
    min-width: 0 !important;
}

.table-custom-race tr td:nth-child(1) {
    text-align: center;
}

.table-custom-race tr td:nth-child(2) {
    max-width: 250px;
}

.table-custom-race tr td:nth-child(3) {
    width: 30px;
}

.table-custom-race tr td:last-child {
    max-width: 160px;
    text-align: center;
}

.table-championship tr td:last-child {
    max-width: 270px;
    text-align: center;
}

.img-footer {
    width: 60px;
    height: 60px;
    position: relative;
    margin-top: -20px;
}

footer {
    padding-bottom: 20px;
}

footer a {
    display: inline-block;
}

@media screen and (max-width: 550px) {
    .img-footer {
        margin-top: 10px;
        margin-bottom: 10px;
    }

    footer .col-sm-4 {
        text-align: center !important;
    }
}

#map {
    position: relative;
    border-radius: 7.5px;
    background-color: rgba(0,0,0,0.125);
}

#map.rotated {
    transform: rotate(90deg) translateY(-100%);
    transform-origin: top left;
}

#map.rotated .dot, #map.rotated .collision {
    transform: rotate(-90deg) translate(-50%, -50%);

    transform-origin: top left;
}

.dot {
    position: absolute;
    transform: translate(-50%, -50%);
    border-radius: 100%;
    width: 10px;
    height: 10px;
    content: " ";
    z-index: 100;
    display: inline-grid;
}

.dot .name {
    position: relative;
    top: 10px;
    left: 10px;
    background: rgba(0, 0, 0, 0.65);
    color: white;
    border-radius: 4px;
    font-family: SFMono-Regular, Menlo, Monaco, Consolas, "Liberation Mono", "Courier New", monospace;
    padding-left: 4px;
    padding-right: 4px;
    font-weight: bold;
}

.dot .info {
    position: relative;
    top: 12px;
    left: 10px;
    min-width: 80px;
    background: rgba(0, 0, 0, 0.45);
    color: white;
    border-radius: 4px;
    font-family: SFMono-Regular, Menlo, Monaco, Consolas, "Liberation Mono", "Courier New", monospace;
    font-size: 80%;
    padding-left: 4px;
    padding-right: 4px;
    font-weight: bold;
}

.popover {
    max-width: 278px !important;
}

.driver {
    display: block;
}

td .dot {
    position: relative;
    transform: none;
    display: inline-block;
    margin-right: 10px;
}

td .dot-inactive {
    position: relative;
    transform: none;
    display: inline-block;
    margin-right: 10px;
    border: 2px solid black;
}

.rpm-outer {
    width: 100%;
    height: 8px;
    margin-bottom: 4px;
    border-radius: 10px;
    background: lightgrey;
}

.rpm-inner {
    border-radius: 10px;
    height: 8px;
}

.collision {
    position: absolute;
    transform: translate(-50%, -50%);
    border-radius: 100%;
    width: 40px;
    height: 40px;
    background-image: url("/static/img/splosion.gif");
    background-size: contain;
    background-repeat: no-repeat;
    z-index: 99;
    display: inline-grid;
    -webkit-animation: cssAnimation 5s forwards;
    animation: cssAnimation 5s forwards;
}

@keyframes cssAnimation {
    0% {
        opacity: 1;
    }
    90% {
        opacity: 1;
    }
    100% {
        opacity: 0;
    }
}

@-webkit-keyframes cssAnimation {
    0% {
        opacity: 1;
    }
    90% {
        opacity: 1;
    }
    100% {
        opacity: 0;
    }
}

<<<<<<< HEAD
.custom-file input {
    cursor: pointer !important;
}

.custom-file-label {
    height: calc(2.0625rem + 5px) !important;
}

.custom-file-label:after {
    height: 2.225rem !important;
=======
.entrant-car {
    width: 18rem;
    display: inline-block;
    padding-left: 5px !important;
    padding-right: 5px !important;
}

.entrant-car:first-child {
    padding-left: 0 !important;
}
.entrant-car:last-child {
    padding-right: 0 !important;
>>>>>>> 56614e47
}<|MERGE_RESOLUTION|>--- conflicted
+++ resolved
@@ -422,7 +422,6 @@
     }
 }
 
-<<<<<<< HEAD
 .custom-file input {
     cursor: pointer !important;
 }
@@ -433,7 +432,8 @@
 
 .custom-file-label:after {
     height: 2.225rem !important;
-=======
+}
+
 .entrant-car {
     width: 18rem;
     display: inline-block;
@@ -446,5 +446,4 @@
 }
 .entrant-car:last-child {
     padding-right: 0 !important;
->>>>>>> 56614e47
 }