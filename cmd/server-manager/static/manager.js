--- conflicted
+++ resolved
@@ -15,9 +15,6 @@
     $.fn.bootstrapSwitch.defaults.animate = false;
     $.fn.bootstrapSwitch.defaults.onColor = "success";
     $document.find("input[type='checkbox']").bootstrapSwitch();
-<<<<<<< HEAD
-    $document.find('[data-toggle="tooltip"]').tooltip();
-=======
 
     raceSetup.init();
     serverLogs.init();
@@ -32,7 +29,6 @@
         window.location = $(this).data("href");
         window.scrollBy(0, -100);
     });
->>>>>>> e5246c57
 });
 
 let raceSetup = {
