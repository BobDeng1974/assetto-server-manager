{{ define "title" }}{{ .Championship.Name }}{{ end }}

{{ define "content" }}
    <div class="championship">
        {{ $championship := .Championship }}
        {{ $entrants := .Championship.AllEntrants }}
        {{ $writeAccess := WriteAccess }}
        {{ $eventInProgress := .EventInProgress }}

        <h1 class="text-center">{{ $championship.Name }}</h1>

        {{ if gt $championship.Progress 0.0 }}
            <div class="progress mb-5 mt-5">
                <div class="progress-bar bg-success progress-bar-striped" id="progress-bar" role="progressbar" style="width: {{ int $championship.Progress }}%;" aria-valuenow="{{ int $championship.Progress }}" aria-valuemin="0" aria-valuemax="100">{{ int $championship.Progress }}%</div>
            </div>
        {{ end }}

        <ul class="nav nav-tabs" role="tablist">
            <li class="nav-item">
                <a class="nav-link active" id="drivers-tab" data-toggle="tab" href="#drivers" role="tab"
                   aria-controls="drivers" aria-selected="true">Driver Standings</a>
            </li>
            <li class="nav-item">
                <a class="nav-link" id="teams-tab" data-toggle="tab" href="#teams" role="tab" aria-controls="teams"
                   aria-selected="false">Team Standings</a>
            </li>
            <li class="nav-item">
                <a class="nav-link" id="points-tab" data-toggle="tab" href="#points" role="tab" aria-controls="points"
                   aria-selected="false">Points Reference</a>
            </li>
        </ul>
        <div class="tab-content">
            <div class="tab-pane fade show active" id="drivers" role="tabpanel" aria-labelledby="drivers-tab">
                <div class="table-responsive">
                    <table class="table table-bordered table-striped">
                        <tr>
                            {{ if $championship.IsMultiClass }}<th>Class</th>{{ end }}
                            <th>#</th>
                            <th>Driver</th>
                            <th>Team</th>
                            <th>Points</th>
                        </tr>


                        {{ range $classIndex, $class := $championship.Classes }}
                            {{ $entrants := ($class.Standings $championship.Events) }}

                            {{ range $i, $entrant := $entrants }}
                                <tr {{ if $championship.IsMultiClass }}style="color: white; background: {{ classColor $classIndex }}"{{ end }}>
                                    {{ if $championship.IsMultiClass }}
                                        {{ if eq $i 0 }}
                                            <td rowspan="{{ len $entrants }}">{{ $class.Name }}</td>
                                        {{ end }}
                                    {{ end }}
                                    <td>{{ add $i 1 }}</td>
                                    <td>{{ $entrant.Entrant.Name }}</td>
                                    <td>{{ $entrant.Entrant.Team }}</td>
                                    <td>{{ $entrant.Points }}</td>
                                </tr>
                            {{ end }}
                        {{ end }}
                    </table>
                </div>
            </div>

            <div class="tab-pane fade" id="teams" role="tabpanel" aria-labelledby="teams-tab">
                <div class="table-responsive">
                    <table class="table table-bordered table-striped">
                        <tr>
                            {{ if $championship.IsMultiClass }}<th>Class</th>{{ end }}
                            <th>#</th>
                            <th>Team</th>
                            <th>Points</th>
                        </tr>

                        {{ range $classIndex, $class := $championship.Classes }}
                            {{ $teamStandings := ($class.TeamStandings $championship.Events) }}

                            {{ range $i, $team := $teamStandings }}
                                <tr {{ if $championship.IsMultiClass }} style="color: white; background: {{ classColor $classIndex }}" {{ end }}>

                                    {{ if $championship.IsMultiClass }}
                                        {{ if eq $i 0 }}
                                            <td rowspan="{{ len $teamStandings }}">{{ $class.Name }}</td>
                                        {{ end }}
                                    {{ end }}
                                    <td>{{ add $i 1 }}</td>

                                    <td>{{ $team.Team }}</td>
                                    <td>{{ $team.Points }}</td>
                                </tr>
                            {{ end }}
                        {{ end }}
                    </table>
                </div>
            </div>

            <div class="tab-pane fade" id="points" role="tabpanel" aria-labelledby="points-tab">
                <div class="table-responsive">
                    <table class="table table-bordered table-striped">
                        <tr>
                            {{ if $championship.IsMultiClass }}<th>Class</th>{{ end }}
                            <th>Place</th>
                            <th>Points</th>
                        </tr>


                        {{ range $classIndex, $class := $championship.Classes }}
                            {{ range $i, $pts := $class.Points.Places }}

                                <tr {{ if $championship.IsMultiClass }} style="color: white; background: {{ classColor $classIndex }}" {{ end }}>
                                    {{ if $championship.IsMultiClass }}
                                        {{ if eq $i 0 }}
                                            <td rowspan="{{ add (len $class.Points.Places) 3 }}">{{ $class.Name }}</td>
                                        {{ end }}
                                    {{ end }}
                                    <td>{{ add $i 1 }}{{ ordinal (add $i 1) }}</td>
                                    <td>{{ $pts }}</td>
                                </tr>
                            {{ end }}

                            <tr {{ if $championship.IsMultiClass }} style="color: white; background: {{ classColor $classIndex }}" {{ end }}>
                                <td><strong>Fastest Race Lap</strong></td>
                                <td>
                                    {{ $class.Points.BestLap }}
                                </td>
                            </tr>
                            <tr {{ if $championship.IsMultiClass }} style="color: white; background: {{ classColor $classIndex }}" {{ end }}>
                                <td><strong>Best Qualifying Lap</strong></td>
                                <td>
                                    {{ $class.Points.PolePosition }}
                                </td>
                            </tr>
                            <tr {{ if $championship.IsMultiClass }} style="color: white; background: {{ classColor $classIndex }}" {{ end }}>
                                <td><strong>Second Race Points Multiplier</strong></td>
                                <td>
                                    {{ $class.Points.SecondRaceMultiplier }}
                                </td>
                            </tr>
                        {{ end }}
                    </table>
                </div>
            </div>
        </div>

        <hr>

<<<<<<< HEAD
        {{ with $championship.Links }}
            {{ $count := 0 }}
            <div class="card">
                <div class="card-header">
                    <strong>Important Links</strong>
                </div>

                <div class="card-body">
                    {{ range $name, $link := . }}
                        {{ if gt $count 0 }}, {{ end }}<a href="{{ $link }}">{{ $name }}</a>

                        {{ $count = add $count 1 }}
                    {{ end }}
                </div>
            </div>
            <hr>
        {{ end }}
=======
        <div class="container-fluid">
            <div class="row flex-row flex-nowrap pb-3" style="overflow-x: auto;">

            {{ range $classIndex, $class := $championship.Classes }}
                {{ $entrants := ($class.Standings $championship.Events) }}

                {{ range $i, $entrant := $entrants }}

                    <div class="col-6 col-lg-3 col-md-3 col-sm-6 entrant-car">
                        <div class="card card-block" {{ if $championship.IsMultiClass }}style="color: white; background: {{ classColor $classIndex }}"{{ end }}>
                            <img src="{{ with $entrant.Entrant.Skin }}{{ carSkinURL $entrant.Entrant.Model $entrant.Entrant.Skin }}{{ else }}/static/img/no-preview-car.png{{ end }}"
                                 alt="Car Skin"
                                 class="card-img-top"
                            >
                            <div class="card-body p-1 text-center">
                                {{ if $championship.IsMultiClass }}
                                    <small>{{ $class.Name }}</small><br>
                                {{ end }}
                                {{ add $i 1 }}{{ ordinal (add $i 1) }} Place

                                <p class="mb-0">
                                    <small>
                                        {{ $entrant.Entrant.Name }}<br>
                                        {{ $entrant.Entrant.Team }}
                                    </small>
                                </p>
                            </div>
                        </div>
                    </div>
                {{ end }}
            {{ end }}

            </div>
        </div>

        <hr>
>>>>>>> 7018ae3b

        <div class="float-right">
            {{ if $writeAccess }}
                <a class="btn btn-success" href="/championship/{{ $championship.ID.String }}/event">Add more Events</a>
                <a href="/championship/{{ $championship.ID.String }}/edit" class="btn btn-warning">Edit Championship</a>
            {{ end }}
            <a href="/championship/{{ $championship.ID.String }}/export" class="btn btn-info">Export Championship</a>
        </div>

        <h2>Events</h2>

        <p>This Championship currently has {{ len $championship.Events }} events configured.</p>


        <div class="clearfix"></div>

        {{ range $eventIndex, $event := $championship.Events }}
            {{ $eventSetup := $event.RaceSetup }}

            <div class="card mt-3 border-secondary">
                <div class="card-header">
                    {{ $trackInfo := trackInfo $eventSetup.Track $eventSetup.TrackLayout }}

                    {{ with $trackInfo }}
                        <strong>{{ .Name }}{{ with .Country }}, {{ . }}{{ end }}</strong>
                    {{ else }}
                        <strong>{{ prettify $eventSetup.Track false }} {{ with $eventSetup.TrackLayout }}({{ prettify . true }}){{ end }}</strong>
                    {{ end }}

                    in {{ carList $championship.ValidCarIDs }}

                    <div class="float-right">
                        {{ if $event.Completed }}
                            <span class="text-success">Complete</span>
                        {{ else if $event.InProgress }}
                            <span class="text-info">In Progress</span>
                        {{ else if isBefore .Scheduled }}
                            <span class="text-warning">Scheduled for {{ dateFormat .Scheduled }} at {{ timeFormat .Scheduled }} ({{ timeZone .Scheduled }})</span>
                        {{ else }}
                            <span class="text-danger">Not started</span>
                        {{ end }}
                    </div>
                </div>

                <div class="card-body">
                    <div class="row">
                        <div class="col-md-8 mb-3">
                            <div class="row">

                                <div class="col-sm-4">

                                    <ul class="list-unstyled">
                                        {{ range $sessionName, $session := $eventSetup.Sessions }}
                                            <li>
                                                <strong>
                                                    {{ if and $eventSetup.HasMultipleRaces (eq $sessionName "RACE") }}
                                                        1st
                                                    {{ end }}

                                                    {{ $sessionName.String }}
                                                </strong>:

                                                {{ if ne $session.Time 0 }}
                                                    {{ $session.Time }} minutes
                                                {{ else }}
                                                    {{ with $session.Laps }}
                                                        {{ . }} laps
                                                    {{ end }}
                                                {{ end }}
                                            </li>
                                        {{ end }}

                                        {{ if $eventSetup.HasMultipleRaces }}
                                            {{ $session := index $eventSetup.Sessions (SessionType "RACE") }}
                                            <li>
                                                <strong>2nd Race</strong>:

                                                {{ if ne $session.Time 0 }}
                                                    {{ $session.Time }} minutes
                                                {{ else }}
                                                    {{ with $session.Laps }}
                                                        {{ . }} laps
                                                    {{ end }}
                                                {{ end }}
                                                <br>

                                                <small>
                                                    {{ if eq $eventSetup.ReversedGridRacePositions -1 }}
                                                        All grid positions will be reversed in 2nd Race.
                                                    {{ else }}
                                                        {{ $eventSetup.ReversedGridRacePositions }} grid positions will be reversed in 2nd Race.
                                                    {{ end }}
                                                </small>
                                            </li>
                                        {{ end }}
                                    </ul>

                                </div>

                                {{ if $event.Completed }}
                                    <div class="col-sm-4">

                                        {{ if $eventSetup.HasMultipleRaces }}
                                            <h5>1st Race</h5>
                                        {{ end }}

                                        <ul class="list-unstyled">
                                            {{ if $championship.IsMultiClass }}
                                                {{ range $classIndex, $class := $championship.Classes }}

                                                    {{ range $sessionName, $sessionDetails := $event.Sessions }}
                                                        {{ if eq $sessionName "RACE" }}
                                                            {{ range $pos, $result := (slice ($class.ResultsForClass $sessionDetails.Results.Result) 0 1) }}
                                                                {{ with $result }}
                                                                    <li>
                                                                        <strong>{{ $class.Name }} Winner</strong><br>
                                                                        {{ $result.DriverName }}
                                                                    </li>
                                                                {{ end }}
                                                            {{ end }}
                                                        {{ end }}
                                                    {{ end }}
                                                {{ end }}
                                            {{ else }}
                                                {{ range $sessionName, $sessionDetails := $event.Sessions }}
                                                    {{ if eq $sessionName "RACE" }}
                                                        {{ range $pos, $result := (slice $sessionDetails.Results.Result 0 3) }}
                                                            {{ with $result }}
                                                                {{ if gt $result.TotalTime 0 }}
                                                                    {{ $posInt := int64 (add $pos 1) }}

                                                                    <li>
                                                                        <strong>{{ $posInt }}{{ ordinal $posInt }}</strong>:
                                                                        {{ $result.DriverName }}
                                                                    </li>
                                                                {{ end }}
                                                            {{ end }}
                                                        {{ end }}
                                                    {{ end }}
                                                {{ end }}
                                            {{ end }}
                                        </ul>

                                        {{ if $eventSetup.HasMultipleRaces }}
                                            <h5>2nd Race</h5>

                                            <ul class="list-unstyled">
                                                {{ if $championship.IsMultiClass }}
                                                    {{ range $classIndex, $class := $championship.Classes }}

                                                        {{ range $sessionName, $sessionDetails := $event.Sessions }}
                                                            {{ if eq $sessionName "RACEx2" }}
                                                                {{ range $pos, $result := (slice ($class.ResultsForClass $sessionDetails.Results.Result) 0 1) }}
                                                                    <li>
                                                                        <strong>{{ $class.Name }} Winner</strong><br>
                                                                        {{ $result.DriverName }}
                                                                    </li>
                                                                {{ end }}
                                                            {{ end }}
                                                        {{ end }}
                                                    {{ end }}
                                                {{ else }}
                                                    {{ range $sessionName, $sessionDetails := $event.Sessions }}
                                                        {{ if eq $sessionName "RACEx2" }}
                                                            {{ range $pos, $result := (slice $sessionDetails.Results.Result 0 3) }}
                                                                {{ with $result }}
                                                                    {{ if gt $result.TotalTime 0 }}
                                                                        {{ $posInt := int64 (add $pos 1) }}

                                                                        <li>
                                                                            <strong>{{ $posInt }}{{ ordinal $posInt }}</strong>:
                                                                            {{ $result.DriverName }}
                                                                        </li>
                                                                    {{ end }}
                                                                {{ end }}
                                                            {{ end }}
                                                        {{ end }}
                                                    {{ end }}
                                                {{ end }}
                                            </ul>
                                        {{ end }}
                                    </div>
                                {{ end }}


                                <div class="col-sm-4">


                                    {{/* fastest lap + qualifying awards */}}
                                    {{ range $sessionName, $session := $event.Sessions }}
                                        {{ with $session.Results }}
                                            {{ if eq $sessionName "RACE" }}
                                                <span class="badge badge-best">
                                                    Fastest Lap{{ if $eventSetup.HasMultipleRaces }} (1st Race){{ end }}

                                                    : {{ $session.Results.FastestLap.DriverName }}
                                                </span><br>
                                            {{ else if eq $sessionName "RACEx2" }}
                                                <span class="badge badge-best">
                                                    Fastest Lap (2nd Race)

                                                    : {{ $session.Results.FastestLap.DriverName }}
                                                </span><br>
                                            {{ else if eq $sessionName "QUALIFY" }}
                                                <span class="badge badge-success">Best Qualifying: {{ $session.Results.FastestLap.DriverName }}</span><br>
                                            {{ end }}
                                        {{ end }}
                                    {{ end }}


                                </div>

                            </div>


                            {{/* race controls buttons */}}

                            <div class="pt-5">

                                {{ if $writeAccess }}
                                    {{ if not (or $event.InProgress $event.Completed) }}

                                        {{ if $eventInProgress }}
                                            <p>An event in this championship is in progress. You must wait for it to finish or cancel it before you can start this one.</p>
                                        {{ end }}

                                        <a class="btn btn-success {{ if $eventInProgress }}disabled{{ end }}"
                                           href="/championship/{{ $championship.ID.String }}/event/{{ $event.ID.String }}/start"
                                           {{ if $eventInProgress }}
                                               aria-disabled="true"
                                           {{ end }}
                                        >
                                            Start Event
                                        </a>

                                        <button type="button" class="btn btn-success{{ if $eventInProgress }} disabled{{ end }} dropdown-toggle" data-placement="bottom"
                                                data-toggle="popover" title="Schedule Event" data-html="true" {{ if $eventInProgress }}aria-disabled="true"{{ end }}
                                                data-content="<form action='/championship/{{ $championship.ID.String }}/event/{{ $event.ID.String }}/schedule' method='POST'>
                                                            <div class='form-group'>
                                                                <input type='date' class='form-control' name='event-schedule-date' id='event-schedule-date' required value='' min=''>
                                                                <input type='time' class='form-control' name='event-schedule-time' id='event-schedule-time' required value='' min=''>
                                                                <small class='form-text text-muted'>Please enter the correct date and time to add a scheduled race.  This date/time is in the same timezone as the server.</small>

                                                            </div>

                                                            <button type='submit' name='action' value='add' class='btn btn-sm btn-primary'>Schedule</button>
                                                            <a href='/championship/{{ $championship.ID.String }}/event/{{ $event.ID.String }}/schedule/remove' class='btn btn-sm btn-danger'>Remove Scheduled Event</a>
                                                        </form>"
                                        >Schedule Event
                                        </button>

                                        <a class="btn btn-info {{ if $eventInProgress }}disabled{{ end }}"
                                           href="/championship/{{ $championship.ID.String }}/event/{{ $event.ID.String }}/practice"
                                            {{ if $eventInProgress }}
                                                aria-disabled="true"
                                            {{ end }}
                                           data-toggle="tooltip"
                                           title="Loads the configured event onto the server as a 2 hour looping practice, but don't track its progress as a championship event.">
                                            Start Practice Event
                                        </a>


                                        <div class="dropdown show" style="display: inline-block">
                                            <a class="btn btn-warning dropdown-toggle" href="#" role="button" id="dropdownMenuLink" data-toggle="dropdown" aria-haspopup="true" aria-expanded="false">
                                                Manage Event
                                            </a>

                                            <div class="dropdown-menu" aria-labelledby="dropdownMenuLink">
                                                <a class="dropdown-item" href="/championship/{{ $championship.ID.String }}/event/{{ $event.ID.String }}/edit">
                                                    Edit
                                                </a>

                                                <a class="dropdown-item" href="/championship/{{ $championship.ID.String }}/event/{{ $event.ID.String }}/import">
                                                    Import Results
                                                </a>

                                                <a onClick="return confirm('I understand that this will delete this entire event permanently.') "
                                                   class="dropdown-item text-danger" href="/championship/{{ $championship.ID.String }}/event/{{ $event.ID.String }}/delete">
                                                    Delete
                                                </a>
                                            </div>
                                        </div>

                                    {{ else if $event.InProgress }}
                                        <a onClick="return confirm('I understand that this will restart this entire event and any current results will be lost.') "
                                           class="btn btn-warning" href="/championship/{{ $championship.ID.String }}/event/{{ $event.ID.String }}/restart">
                                            Restart Event
                                        </a>

                                        <a onClick="return confirm('I understand that this will cancel this entire event and any current results will be lost.') "
                                           class="btn btn-danger" href="/championship/{{ $championship.ID.String }}/event/{{ $event.ID.String }}/cancel">
                                            Cancel Event
                                        </a>
                                    {{ end }}
                                {{ end }}

                                {{ if $event.Completed }}
                                    <a class="btn btn-primary"
                                       data-toggle="collapse"
                                       href="#event-{{ $eventIndex }}"
                                       role="button"
                                       aria-expanded="false"
                                       aria-controls="event-{{ $eventIndex }}">
                                        View Results
                                    </a>
                                {{ end }}
                            </div>
                        </div>

                        <div class="col-md-4">
                            <img class="img img-fluid pl-2 float-right image-track pb-2"
                                 src="/content/tracks/{{ $eventSetup.Track }}/ui{{ with $eventSetup.TrackLayout }}/{{.}}{{ end }}/preview.png"
                                 alt="{{ $eventSetup.Track }} {{ $eventSetup.TrackLayout }}"
                            >
                        </div>
                    </div>


                    <div class="row">
                        <div class="col-md-12">
                            {{ if (or $event.InProgress $event.Completed) }}
                            <div {{ if $event.Completed }} class="collapse" id="event-{{ $eventIndex }}" {{ end }}>

                                <ul class="nav nav-tabs mt-3" role="tablist">
                                    {{ $sessionCount := 1 }}
                                    {{ $sessionsLen := len $event.Sessions }}

                                    {{ range $sessionName, $sessionDetails := $event.Sessions }}
                                        <li class="nav-item">
                                            <a class="nav-link  {{ if eq $sessionCount $sessionsLen }} active {{ end }}"
                                               id="results-{{ $sessionCount }}-{{ $eventIndex}}-tab" data-toggle="tab"
                                               href="#results-{{ $sessionCount }}-{{ $eventIndex}}"
                                               role="tab"
                                               {{ if eq $sessionName "RACE" }}aria-selected="true" {{ end }}>

                                                {{ if and $eventSetup.HasMultipleRaces (eq $sessionName "RACE") }}
                                                    1st Race
                                                {{ else }}
                                                    {{ $sessionName.String }}
                                                {{ end }}
                                            </a>
                                        </li>

                                        {{ $sessionCount = add $sessionCount 1 }}
                                    {{ end }}
                                </ul>
                                <div class="tab-content">
                                    {{ $sessionCount = 1 }}

                                    {{ range $sessionName, $sessionDetails := $event.Sessions }}
                                        <div class="tab-pane fade {{ if eq $sessionCount $sessionsLen }} show active {{ end }}"
                                             id="results-{{ $sessionCount }}-{{ $eventIndex}}" role="tabpanel"
                                             aria-labelledby="results-{{ $sessionCount }}-{{ $eventIndex}}-tab">

                                            {{ if $sessionDetails.Completed }}

                                                <p class="text-center mt-2 mb-2">
                                                    <a class="detailed-results" href="/results/{{ $sessionDetails.Results.SessionFile }}">View detailed results breakdown for this Session</a>
                                                </p>

                                                {{ template "session-overall" $sessionDetails.Results }}
                                            {{ else if $sessionDetails.InProgress }}
                                                <p class="text-center mt-5 pb-2"><strong>Session in Progress</strong>: Looks like there aren't any results yet. Check back later.</p>
                                            {{ else }}
                                                <p class="text-center mt-5 pb-2"><strong>Awaiting Start</strong>: Looks like this session hasn't started yet. Check back later.</p>
                                            {{ end }}
                                        </div>

                                        {{ $sessionCount = add $sessionCount 1 }}
                                    {{ else }}
                                    {{ end }}
                                </div>

                            </div>
                            {{ end }}
                        </div>
                    </div>
                </div>
            </div>
        {{ end }}
    </div>
{{ end }}<|MERGE_RESOLUTION|>--- conflicted
+++ resolved
@@ -145,7 +145,43 @@
 
         <hr>
 
-<<<<<<< HEAD
+        <div class="container-fluid">
+            <div class="row flex-row flex-nowrap pb-3" style="overflow-x: auto;">
+
+                {{ range $classIndex, $class := $championship.Classes }}
+                    {{ $entrants := ($class.Standings $championship.Events) }}
+
+                    {{ range $i, $entrant := $entrants }}
+
+                        <div class="col-6 col-lg-3 col-md-3 col-sm-6 entrant-car">
+                            <div class="card card-block" {{ if $championship.IsMultiClass }}style="color: white; background: {{ classColor $classIndex }}"{{ end }}>
+                                <img src="{{ with $entrant.Entrant.Skin }}{{ carSkinURL $entrant.Entrant.Model $entrant.Entrant.Skin }}{{ else }}/static/img/no-preview-car.png{{ end }}"
+                                     alt="Car Skin"
+                                     class="card-img-top"
+                                >
+                                <div class="card-body p-1 text-center">
+                                    {{ if $championship.IsMultiClass }}
+                                        <small>{{ $class.Name }}</small><br>
+                                    {{ end }}
+                                    {{ add $i 1 }}{{ ordinal (add $i 1) }} Place
+
+                                    <p class="mb-0">
+                                        <small>
+                                            {{ $entrant.Entrant.Name }}<br>
+                                            {{ $entrant.Entrant.Team }}
+                                        </small>
+                                    </p>
+                                </div>
+                            </div>
+                        </div>
+                    {{ end }}
+                {{ end }}
+
+            </div>
+        </div>
+
+        <hr>
+        
         {{ with $championship.Links }}
             {{ $count := 0 }}
             <div class="card">
@@ -163,44 +199,6 @@
             </div>
             <hr>
         {{ end }}
-=======
-        <div class="container-fluid">
-            <div class="row flex-row flex-nowrap pb-3" style="overflow-x: auto;">
-
-            {{ range $classIndex, $class := $championship.Classes }}
-                {{ $entrants := ($class.Standings $championship.Events) }}
-
-                {{ range $i, $entrant := $entrants }}
-
-                    <div class="col-6 col-lg-3 col-md-3 col-sm-6 entrant-car">
-                        <div class="card card-block" {{ if $championship.IsMultiClass }}style="color: white; background: {{ classColor $classIndex }}"{{ end }}>
-                            <img src="{{ with $entrant.Entrant.Skin }}{{ carSkinURL $entrant.Entrant.Model $entrant.Entrant.Skin }}{{ else }}/static/img/no-preview-car.png{{ end }}"
-                                 alt="Car Skin"
-                                 class="card-img-top"
-                            >
-                            <div class="card-body p-1 text-center">
-                                {{ if $championship.IsMultiClass }}
-                                    <small>{{ $class.Name }}</small><br>
-                                {{ end }}
-                                {{ add $i 1 }}{{ ordinal (add $i 1) }} Place
-
-                                <p class="mb-0">
-                                    <small>
-                                        {{ $entrant.Entrant.Name }}<br>
-                                        {{ $entrant.Entrant.Team }}
-                                    </small>
-                                </p>
-                            </div>
-                        </div>
-                    </div>
-                {{ end }}
-            {{ end }}
-
-            </div>
-        </div>
-
-        <hr>
->>>>>>> 7018ae3b
 
         <div class="float-right">
             {{ if $writeAccess }}
