--- conflicted
+++ resolved
@@ -81,13 +81,11 @@
                     </div>
                 </div>
 
-<<<<<<< HEAD
-=======
                 <div class="form-group row">
                     <label for="OverridePassword" class="col-sm-3 col-form-label">Override Server Password</label>
 
                     <div class="col-sm-9">
-                        <input type="checkbox" class="form-control" id="OverridePassword" name="OverridePassword"
+                        <input type="checkbox" id="OverridePassword" name="OverridePassword"
                                 {{ if $f.OverridePassword }} checked="checked" {{ end }}><br><br>
 
                         <small>
@@ -112,7 +110,6 @@
                         <small>If left empty then the server will have no password.</small>
                     </div>
                 </div>
->>>>>>> 73b2a72c
 
                 {{ if .IsEditing }}{{ with .Current.Info }}<div class="d-none" id="ChampionshipInfoHolder">{{ . }}</div>{{ end }}{{ end }}
 
