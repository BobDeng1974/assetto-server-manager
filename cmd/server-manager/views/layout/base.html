--- conflicted
+++ resolved
@@ -208,22 +208,7 @@
     </div>
 
     {{ block "javascript" . }}
-<<<<<<< HEAD
-
         <script src="{{ asset "/static/bundle.js" }}"></script>
-=======
-        <script defer src="{{ asset "/static/js/font-awesome.js" }}"></script>
-        <script src="{{ asset "/static/js/jquery-3.3.1.min.js" }}"></script>
-        <script src="{{ asset "/static/js/jquery-ui.min.js" }}"></script>
-        <script src="{{ asset "/static/js/jquery.quicksearch.js" }}"></script>
-        <script src="{{ asset "/static/js/jquery.multi-select.js" }}"></script>
-        <script src="{{ asset "/static/js/randomColor.min.js" }}"></script>
-        <script src="{{ asset "/static/js/bootstrap-switch.min.js" }}"></script>
-        <script src="{{ asset "/static/js/popper.min.js" }}"></script>
-        <script src="{{ asset "/static/js/bootstrap.bundle.min.js" }}"></script>
-        <script src="{{ asset "/static/js/summernote-bs4.min.js" }}"></script>
-        <script src="{{ asset "/static/manager.js" }}"></script>
->>>>>>> 57b4ae28
     {{ end }}
 
     {{ block "thirdpartyjs" . }}
