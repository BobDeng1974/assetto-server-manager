--- conflicted
+++ resolved
@@ -27,11 +27,8 @@
 * If 'Show Race Name In Server Lobby' is enabled, Quick Races and Custom Races with no specified name now show the track name in the Server Lobby.
 * A global option to switch speed units from Km/h to MPH for people who want to use the correct measurement system.
 * "Force Virtual Mirror" now defaults to on in all race setup forms.
-<<<<<<< HEAD
 * Admin Control Panel on the Live Timing page. Allows admins to send server wide messages, advance to the next/restart session, kick users and other admin commands!
-=======
 * You can now re-order Championship Events! Drag them around on the page using the top bar of the Championship Event.
->>>>>>> 2cbff369
 
 Fixes:
 
