--- conflicted
+++ resolved
@@ -4,11 +4,8 @@
 Added:
 
 * Added a "Start on Tyre from Fastest Lap" option to Race Weekend Filtering. You can use this to force an entrant for a session to start on the tyre they used to complete their fastest lap in the previous session. This might be useful when simulating F1-style qualifications.
-<<<<<<< HEAD
 * Added configurable negative points modifiers for championships for crashes and cuts.
-=======
 * Added an Entrant Attendance field to Championship table to help admins keep track of who is showing up for races.
->>>>>>> 77cffc2b
 
 Fixes:
 
