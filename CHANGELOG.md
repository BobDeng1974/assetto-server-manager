--- conflicted
+++ resolved
@@ -3,13 +3,6 @@
 
 Added:
 
-<<<<<<< HEAD
-* STracker integration! Check out the STracker Options page to get started.
-
-Fixes:
-
-* Fixed a couple of issues with plugins running with the Assetto Process.
-=======
 * Added a "Start on Tyre from Fastest Lap" option to Race Weekend Filtering. You can use this to force an entrant for a session to start on the tyre they used to complete their fastest lap in the previous session. This might be useful when simulating F1-style qualifications.
 * Added a "Start after Parent Session has completed" option to the Race Weekend Schedule popup
 * Added configurable negative points modifiers for championships for crashes and cuts.
@@ -18,6 +11,7 @@
 * Added "Register with Steam" to Championships with a Sign Up Form.
 * Added "Sign in with Steam" to the Update Account Details page.
 * Added collision maps to result pages so you look back on your numerous incidents with clarity. On the event tab you can control which collisions are shown on the map.
+* STracker integration! This is still somewhat experimental, please report any bugs you find with this! Check out the STracker Options page to get started.
 
 Fixes:
 
@@ -25,9 +19,9 @@
 * Skins with a # in their name no longer break the car details page.
 * Fixes an issue where the data file for some newer Assetto Corsa cars could not be read.
 * You can now assign negative points penalties in Championships (so you can add points to people in the Standings if you want!)
-
----
->>>>>>> e560d680
+* Fixed a couple of issues with plugins running with the Assetto Process.
+
+---
 
 v1.5.0
 ------
