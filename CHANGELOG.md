v1.2.3
------

<<<<<<< HEAD
Added:

* In Server Options you can now configure Server Manager to show the Championship or Custom Race name after the server name
  in the Assetto Corsa server lobby.

Fixes:

* Loop Mode is no longer an option in Championship Events
=======
Fixes:

* Imported Championship Events now correctly link to their original results files, meaning that penalties carry across
  to Championships when applied in the results pages.
* Fixes a bug where penalties would not correctly apply to some Championship Events.

>>>>>>> 6ac33850

v1.2.2
------

Fixes a bug where new Championship Entrants couldn't be added.

v1.2.1
------

Added:

* Added a MOTD editor
* Added the missing MAX_CONTACTS_PER_KM server_cfg.ini option. We've found this a bit temperamental so use it with caution!
* Ballast and Restrictor are now visible in Results pages
* When adding Entrants to a Custom Race or Championship, the values from the last Entrant in the list are copied to 
  each new Entrant that is added. This should make editing the EntryList a bit easier!
* Championship welcome message now shows a link to the championship overview page (requires server_manager_base_URL 
  option in config.yml)
* Scheduled events now show their times in your local timezone.
* You can now subscribe to iCal feeds for scheduled races at a server level or per Championship.

Fixes:

* Limited the Live Map refresh interval to a minimum of 200ms. It is now 500ms by default in config.yml.
* The Manage Event button in a Championship is now visible for completed events for admin users only. This
  should allow you to import results files if Championships fail to complete successfully.
* Starting a Custom Race now takes you to the Live Timings page.
* Servers with really long names now have the name truncated in the navigation. You can hover over the name to see the full text.
* Fixed an issue where lots of UDP errors would appear in the log.
* Championship Name is now a required field
* Removed a non-critical error message from the logs
* Fixed live map extra data toggle.
* Detected improper disconnects (game crashes, alt+f4 etc.) in live timing.
* Fixes an issue where configured car skins would be lost in Open Championships.

v1.2.0
------

Note: This update changes how the accounts work, you will need to re-add all of your existing accounts in the server
control panel! To do this, you will need the new default admin details:

  * username: admin
  * password: servermanager

We also recommend backing up your data store (as defined in config.yml in 'store' -> 'path') before upgrading to this 
version!

Now, on to the changes!

Added:

* Account Management via the web interface! No more fiddling with configuration files! You will need to re-add your accounts
  in the web UI.
* Adds Fixed Setups to Custom Races and Championships. Fixed setups can be uploaded on the Cars page. You can fix
  a setup for a whole championship or individually for specific events in the Championship.
* Adds skin, ballast and restrictor customisation for individual Championship Events. You can overwrite these options
  for all Championship Events in the Edit Championship Page.
* Added configurable IFrames to the live timings page. Users with write access can modify and add IFrames to the
  page (they will persist for all users between events). Intended for use with event live streams or track info etc.
* Added extra track info to live timings page.
* Added an extra info pane to drivers on the live map that displays their current speed, gear and rpm. This can be
  toggled on/off by clicking their name in the live timings table.
* Changed the layout of the live timings page to better accommodate the new features.
* Added "Import Championship Event" functionality, which lets you import non-championship results files into a
  championship. To use this, create a championship event for the track and layout you wish to import results to. Then,
  click on "Manage Event" on the Championship page and select the session results files to import from.
* Added car images to Championship pages.
* Added car info to live timing table
* Added an option to only upload official ks content from a folder
* Added option to upload multiple content folders by dragging them into the drag and drop upload boxes.
* Added a more informative message for users who experience issues launching Server Manager. We're trying our best
  to make Server Manager really good, and we're a little disheartened by negative reviews caused by people not managing
  to follow our setup instructions, so hopefully this will help with debugging!
* Added a dropdown to the Entrant box which makes auto fill much more obvious and less likely to be interfered with
  by browsers.
* Added a "Delete" group - they are the only group (other than admin) allowed to delete content, championships, races, etc.
* You can now change which assetto server executable file is run by Server Manager. By default, acServer(.exe) is used.
  See config.yml "executable_path" for more information. This means tools such as ac-server-wrapper should now be
  compatible with Server Manager! You can even write your own wrapper scripts around acServer if you'd like.
* Added buttons to change the Championship event order and show/hide completed/not completed events.
* Looped practice events will now persist drivers in the live timings table across each event.
* Added a text input (with support for images, embedded video etc.) to Championship pages. Intended for adding information
  about the championship, rules, links to content used etc.
* Vastly improved Championship points scoring. Points scoring now adheres to the following rules:
  - If a driver changes car but NOT team or class, both team and driver points persist.
  - If a driver changes team, but NOT class, drivers points persist, team points stay at old team and new points 
    earned go to new team. You can override this by turning on the "Transfer Points from previous team?" switch when you
    change a driver's team name.
  - If a driver changes class, an entirely new entry is made but the old one is not deleted - new points earned go to the 
    new team and new driver entry.
  
  A byproduct of this is that once points have been added to a Championship Class, they cannot be removed. That is, if you
  have 6 drivers in a Championship Class and you remove 2, there will still be 6 points inputs in the Class. This is so
  that previous Championship Events have the correct number of points for their calculations.
* Added logging to server-manager.log - this should make debugging issues easier.
* Moved "Result Screen Time" option to Custom Race / Championship Event configuration instead of Server Options
* Added disconnected table to live timing page, shows best times of disconnected drivers from the current session.
* Added blacklist.txt editor.

Fixes:

* Fixes an issue preventing the upload of older cars which contain a data folder rather than a data.acd file.
* Removed unnecessary duplication of entrants on Championship pages.
* Fixes an issue with illegal Byte Order Marks preventing some track info files from being read.
* Fixes an issue where some Live Map cars would not properly clear on server restart.
* Fixes an issue where new entrants in a Championship were not persisted for autofill.
* Fixes an issue that made it impossible to start quick/custom races on mobile safari.
* Fixes an issue where Championship Events were not correctly finished/tracked.
* Fixes an issue where Second Race Points Multiplier would default to 0 if not specified, rather than using 1.
* We now exclude disqualified drivers from points in the race they were disqualified from.
* Championship Events now show the cars that entered the race or are due to enter the race in their header, rather
  than just showing the cars entered into the Championship.
* Added logging to server-manager.log - this should make debugging issues easier.
* Improved reliability of live timing table.
* Event scheduling now uses your local timezone from your browser.
* Fixes incorrectly decoded utf32 strings coming through UDP data.
* Booking Mode now works correctly. Closed Championships have booking mode disabled for all events.

v1.1.3
------

* Fixes an issue with Championship Practice Events not working after updating the cars in the Championship entry list.

v1.1.2
------

* Adds support for sTracker. Read the new config.yml file for more information on setting up sTracker.
* Adds support for running processes alongside the Assetto Corsa server. Each process is run when the server
  is started, and killed when the server is stopped. See config.yml for more information.
* Improves UDP forwarding to only forward as many bytes as were received.
* Log outputs are now limited to a size of 1MB. When the log output reaches 1MB, it is trimmed to keep the most recent
  messages.
* Championships are now split into active and completed championships. They are ordered by the time they were last
  updated.
* Fixes a bug where tyres configured in a championship event would not carry across to the next championship event or
  load into the edit championship event page.
* Fixed scheduled events for time zones outside of UTC.
* Improved some page layouts on mobile devices

v1.1.1
------

* Fixed a bug that caused some scheduled races to not start correctly.

v1.1.0
------

We recommend re-uploading all of your tracks after doing this update! Some new features will only work with
new track assets!

Please also consult the config.yml in the zip file, there is a new section: "live_map" that you must add to your
config.yml to get live map functionality!

* Added a Live Map. You'll need to re-upload your tracks to see the live map, since it requires new
  track assets.
* Added support for 'Reverse Grid Positions' races within Championship events. If a second race occurs, the championship
  page will show results for that too. It will correctly add points to the entrants and optionally can apply a
  multiplier to all second races to scale their points. This multiplier can be a decimal, and can even be negative!
* Added the ability to schedule championship events and custom races.
* Added button on results page to open the results on the SimResults website.
* When creating a race the number of available pit boxes for a track/layout is now displayed, max clients is limited to
  this number (requires manual upload of track - including default content).
* Championship events now welcome each player with a message describing their current position in the championship
  and who their nearest rivals are.
* Improve handling of tracks which have a default layout (i.e. data folder in the base of the track directory) AND extra
  layouts. This fix adds compatibility for mods such as the Assetto Corsa Wet Mod.
* Added support for plugins such as KissMyRank. Follow the KissMyRank setup, but instead of editing
  server_cfg.ini, edit the Options in Server Manager (it overwrites server_cfg.ini!)
* Overhauled UDP proxying to work with sending messages as well as existing support for receiving.
  (This is what makes KissMyRank etc work!)

v1.0.2
------

* Increase number of results per result listing page to 20.
* Add a 404 error for results pages that don't exist
* Results listing page now shows 10 pages in the pagination bar with options to skip to the front and end,
  and forwards/backwards by 10 pages
* Fixed an issue with named Custom Race entrants losing their car/skin on race start
* Collision speeds on Live Timings page are now rounded to 2 decimal places

v1.0.1
------

* Fixed an issue with populating default points when creating championship classes. Points for places beyond the F1
  defaults now show '0' when created, rather than '25' which was incorrectly shown before.
* Average Lap Time on Results pages is now calculated lap times that meet the following conditions:
    "if lap doesnt cut and if lap is < 107% of average for that driver so far and if lap isn't lap 1"
* Fixed an issue with Quick Race Time/Laps selector not defaulting to the correct value.

v1.0.0
------

Initial Release!
<|MERGE_RESOLUTION|>--- conflicted
+++ resolved
@@ -1,7 +1,6 @@
 v1.2.3
 ------
 
-<<<<<<< HEAD
 Added:
 
 * In Server Options you can now configure Server Manager to show the Championship or Custom Race name after the server name
@@ -10,14 +9,10 @@
 Fixes:
 
 * Loop Mode is no longer an option in Championship Events
-=======
-Fixes:
-
 * Imported Championship Events now correctly link to their original results files, meaning that penalties carry across
   to Championships when applied in the results pages.
 * Fixes a bug where penalties would not correctly apply to some Championship Events.
 
->>>>>>> 6ac33850
 
 v1.2.2
 ------
