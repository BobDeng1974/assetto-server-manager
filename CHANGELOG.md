v1.5.1
------

Added:

* Added a "Start on Tyre from Fastest Lap" option to Race Weekend Filtering. You can use this to force an entrant for a session to start on the tyre they used to complete their fastest lap in the previous session. This might be useful when simulating F1-style qualifications.
* Added a "Start after Parent Session has completed" option to the Race Weekend Schedule popup
* Added configurable negative points modifiers for championships for crashes and cuts.
* Added an Entrant Attendance field to Championship table to help admins keep track of who is showing up for races.
* Enabled recurring events within championships. A recurring event inside a championship will create a copy of itself in the championship list, scheduled for the next time as defined by the recurrence rule.
* Added "Register with Steam" to Championships with a Sign Up Form.
* Added "Sign in with Steam" to the Update Account Details page.
* Added collision maps to result pages so you look back on your numerous incidents with clarity. On the event tab you can control which collisions are shown on the map.
<<<<<<< HEAD
* STracker integration! This is still somewhat experimental, please report any bugs you find with this! Check out the STracker Options page to get started.
=======
* Added an "Any Available Car" option to Entrylists. In Sign Up Championships, this allows you to select a range of cars and let registrants choose which car they want. If not filled, these car slots become random car assignments in Custom Races.
>>>>>>> bba9c541

Fixes:

* Fixes an issue where you could not create a Championship with a single entrant.
* Skins with a # in their name no longer break the car details page.
* Fixes an issue where the data file for some newer Assetto Corsa cars could not be read.
* You can now assign negative points penalties in Championships (so you can add points to people in the Standings if you want!)
<<<<<<< HEAD
* Fixed a couple of issues with plugins running with the Assetto Process.
=======
* Championship entrant/standings tables can now overflow and scroll if they get really long.
* Improved fastest lap sorting in Championships.
>>>>>>> bba9c541

---

v1.5.0
------

Added:

* Race Weekends (premium feature) - A Race Weekend is a group of sequential sessions that can be run at any time. For example, you could set up a Qualifying session to run on a Saturday, then the Race to follow it on a Sunday. Server Manager handles the starting grid for you, and lets you organise Entrants into splits based on their results and other factors!
  
  - You can create individual Race Weekends or create Race Weekends as part of a Championship
  - Race Weekends need a fully configured Entry List to work properly. If you're using a Championship Race Weekend, the Championship Entry List is used.
  - You can add as many sessions to a Race Weekend as you like! You could run 4 Practice sessions, followed by 3 Races, and then a Qualifying, then a Practice, another Race, etc! You have full control!
  - You can start individual Race Weekend sessions at any time. So you can run one session one day, then another one three weeks ahead if you like. We think this will be useful for things such as Endurance events, where you maybe want your drivers to qualify on a different day so they don't tire themselves out before doing a 2 hour race.
  - By default, the results of a session will form the Grid positions for the next session.
  - You can sort the results of a session by a number of different factors (fastest lap, total race time, collisions, cuts, safety, random and alphabetical)
  - All session results can be reversed in the same way you can configure a Reverse Grid Race normally.
  - To manage the flow between sessions, click on the arrow between two sessions.
  - A session grid can be formed from the results of multiple parent sessions. This means you can split and merge the Race Weekend as much as you like. For example, you could set up an F1-style qualifying using Race Weekends! (Check out the example Race Weekend).
  - Race Weekend sessions are shown in a flow-chart, so you can see the connections between the sessions.
  - In Multiclass Championship Race Weekends, the sorting of the Entry Lists is per class. The classes are then ordered by the fastest lap of each class (so LMP1 cars will be ahead of GTE cars on the grid, for example)
  - Each Championship Race Weekend session allows you to set points for the individual session. Championship points are calculated using these points values.
  - You can schedule individual Race Weekend Sessions too!

* Discord integration! Thanks to @cheesegrits for this! Check out the Server Options page for more information.
* Dark Theme! You can now set Server Manager to use a Dark Theme in the Server Options. You can also edit this for your account in the "Update Details" page.
* A re-ordered homepage with the tiles sorted into categories.
* Server Name Templates - you can now specify (in Server Options) how Server Manager displays your server and event name.
* We've tidied up the Server Options page a bit. It was getting quite large! The new headings should make things a bit more readable.
* If 'Show Race Name In Server Lobby' is enabled, Quick Races and Custom Races with no specified name now show the track name in the Server Lobby.
* A global option to switch speed units from Km/h to MPH for people who want to use the correct measurement system.
* "Force Virtual Mirror" now defaults to on in all race setup forms.
* Admin Control Panel on the Live Timing page. Allows admins to send server wide messages, advance to the next/restart session, kick users and other admin commands!
* You can now re-order Championship Events! Drag them around on the page using the top bar of the Championship Event.

Fixes:

* Championship Sign Up Forms are only shown if the Championship has free slots left and the Championship is not fully complete.
* Championships now always show the 'Entrants' tab, so you can check to see if you're in the list!
* Improved cache validation so that user-uploaded files can change without needing to empty the browser cache.

---

v1.4.2
------

Added:

* Added configurable server join and content manager messages. Check out the "Messages" page for more details.
* Championship Events now show the best qualifying and fastest lap in each class.
* You can now rename drivers on results pages.
* Drivers can now add their Driver Name, GUID and Team to their account. This will highlight their results on all result pages, add them to the autofill entrant list and automatically input their information if they sign up for an event with a sign up form
* Added a "Persist Open Championship Entrants" option. When turned off, this prevents the Championship Entry List from filling up, so you can run multiple Championship events in a quick-fire fashion without needing to edit the Entry List between each one. (Championship Points will continue to work correctly).
* Championship Sign Up Forms now replace your existing sign up with a new one if you sign up with the same GUID and email, so you can request to change cars.

Fixes:

* Results in the results listings now only show entrants that took part in a session, rather than all registered entrants for that session.
* Added a popup to alert admins when there are pending Registration Requests for a Championship.
* Added a "Back to Championship" button on the Championship Registration Request management page.
* The Championship EntryList displayed before events start now shows the car skins.
* Championship Entrants are now shown in the order of their pitboxes in the Championship Entrant overview table (shown only when championship progress is 0%).
* Fixed an issue where registered users did not have their skin set up on individual Championship Events.
* Fixes an issue where search indexing could fail due to a car with malformed details JSON. Cars which have malformed details JSON (that we can't clean up) will now load without any car details, allowing search indexing to continue.
* Fixes an issue that caused incorrect ordering of Multiclass Open Championship results. If your Multiclass Open Championships have incorrect classes, you can re-import the Championship event results to fix the issue. 
* Fixes an issue where fastest laps were only awarded to the fastest class in a Multiclass Championship.
* Fixes an issue where Sol session start times would change to an incorrect time when editing an event.
* Locked Entry List and Pickup Mode options are now available to be changed in non-Championship events. Do with them what you will.
* Fixes an issue where Championship Sign Up forms couldn't assign a car when users were not allowed car choice.

---

v1.4.1
------

Fixes:

* Added the "Sleep Time" option to the Server Options page. Added a migration to set the Sleep Time option to 1 for all users.
  This fixes an issue where it was not correctly set to 1 (a value that kunos explicitly recommends), which on smaller servers could cause 100% CPU usage.

---

v1.4.0
------

Added:

* A calendar that automatically populates with scheduled events! Intended to help users see when events are planned and
  sign up for them if required.
* New Car Details pages! You can now manage your car collection right in Server Manager!
* Car Search! Search for cars by name, tags, BHP, weight, etc. Car search is connected into Quick Races, Custom Races, Championships. Check out the 'Search Help' on any pages with the search bar to find out what kind of things you can search for!
* Scheduled Race recurrence! You can now set scheduled races to recur at regular intervals.
* Skin Upload - you can now upload individual skins on the Car Details page
* Skin Delete - you can now delete individual skins on the Car Details page.
* Improved asset handling - this is a bit behind-the-scenes, but we've made some efforts to make Server Manager's styles (and fonts!) load quicker.
* Car Notes and Download links - you can now add notes and download links to a car.
* Car Tags - you can now add and remove tags to cars. This means if you have a group of cars you use regularly, you can add a tag to them and just search for that tag!
* Improved Content Manager integration! You can now enable a "Content Manager Wrapper" in Server Options, which provides extra information to entrants in the Content Manager server information! If enabled, Content Manager Wrapper shows download links for the cars that you have uploaded (if they have a Download URL set), Championship information positions, and more! As well, the Content Manager Wrapper will make loading server information quicker.
* Added an option to config.yml to use a filesystem session store instead of a cookie session store. This should fix issues that people were having with login not being persisted when running multiple Server Manager instances on the same address but different port. Now, you can specify a different filesystem store for each instance of Server Manager. Check out the config.yml 'http' section for more information on this.
* Added a Content Manager join link to the Live Timings page. This join link can be turned on/off on the server settings page.
* Added a generic welcome message for all drivers on connect, it will also warn the driver if the server is running Sol.
* Server Manager now uses gzip compression where possible. This should improve page load times considerably!
* Added server "Performance Mode" option to config.yml. If this mode is enabled server manager will disable live timings completely, reducing cpu utilisation. This setting may be used in the future to disable further advanced options in order to improve performance.
* You'll now see this Changelog in Server Manager once per account every time you upgrade. You can also view the Changelog in Server Manager itself at any time using the link in the footer!

Note, all of the new Car features work best when you have uploaded your cars to Server Manager. If you haven't, the pages will still work, but won't be anywhere near as cool!

Fixes:

* Improved error handling when parsing config.yml, this should give an error with more detail rather than crashing.
* MOTD text will now be automatically wrapped to prevent large horizontal messages on join.
* Fixes a bug where drivers who connect but do not load were left in the Connected Drivers table in Live Timings.
* Live Timings will now reconnect automatically if your connection drops.
* Only upload official ks content is now working again!
* Fixes an issue where Open Championship EntryLists would not be correctly preserved when assigning car slots to pre-existing Entrants. 
* Added a server wide fallback sorting option for events where AC has outputted an incorrect driver order in the result json file. Only enable this if you have sorting issues. If you have championship events where the sorting is incorrect you will need to re-import the results files using Manage Event, Import Results.
* Fixes an issue where the sessions "Time" / "Laps" selector did not show an input field when loading a previously saved race setup.
* Some errors which were being seen often are now 'warnings' not errors, so you won't see them as often.
* Reworked the Live Timings table to perform better and prevent scrolling issues.
* Removed the strict frontend sorting of pit IDs when creating an event. Now you can put cars wherever you like, but they will then be automatically sorted based on weighting. E.g. 0-3-5-5-6 becomes 0-1-2-3-4. Please try to avoid multiple entrants with the same pit ID, as their pitbox will essentially become random.
* Entrants in the autofill list should no longer duplicate when using the json store, although you will need to manually remove any existing duplicates.

---

v1.3.4
------

Fixes:

* Fixed an entry list issue that made some cars impossible to connect to if the pit ID selection had a gap in it. Any gaps in the pit IDs will now be closed automatically (e.g. 1-2-4 becomes 0-1-2). If you want gaps in your entry list please add dummy cars to it.

---

v1.3.3
------

**Please back up your data store (as defined in config.yml in 'store' -> 'path') before upgrading to this 
  version!**

Added:

* We have made significant changes to Live Timings in this update, including:
  - A new page layout which should hopefully give more space for the Live Timings table, with the map slightly reduced in size.
  - Live Timings and the Live Map now both use the same source for data, meaning that your browser doesn't need to make as many requests to find out information.
  - Live Timings now use a more standard time format (e.g. 01:23.234 instead of 1m23.234s).
  - Crashes involving Drivers now show the name of the other Driver that was involved in the crash.
  - Track information has been moved into a popover which appears when you click the session title on the Live Timings page.
  - Firefox map resizing bugs are now properly fixed.
  - Various other small bugs are fixed too.
  - A new grid layout for the IFrames on the Live Timings page. On larger screens, you can place two iframes side by side.
  
  This is quite a large change in terms of code. If you find any problems with Live Timings, please let us know and we will sort them out!

* You can now disable DRS Zones for any track in Custom Race / Championship Events. The drs_zones.ini file for the track
  is replaced with a 'no DRS' file, meaning that players can't activate DRS at any point on the circuit. Note: this changes
  actual track files, so if you're using a multi-server setup pointing to the same content folder, this may cause problems
  if you're running races at the same track simultaneously.
* Starting a Quick Race now takes you straight to the Live Timings page.
* Scheduled Championship events now show the start time of individual sessions if applicable.
* You can now explicitly control the Grid/Pit Box position of an entrant in Custom Races and Championships! This is 
  useful if you want to place teammates next to each other in the pits, avoid broken pit boxes or have a custom
  starting grid for a race with no qualifying. It should auto fill sensibly if left alone too!
* Audit logs, Server Manager now locally tracks all actions carried out by registered users. Only admins can access
  the logs, and logging can be disabled in the config.yml. Logs are intended to help server admins track down users
  acting maliciously or just making mistakes, for example deleting a whole Championship an hour before it was 
  meant to start (we're looking at you, Greg).
* Added a link to our new Wiki in the footer! If you want to contribute tips and tricks for Server Manager, the wiki is the place!
  You can access the wiki here: https://github.com/cj123/assetto-server-manager/wiki
* The Server Manager javascript is now minified, which should make the pages load quicker!
* Results tables now use the same time format as Live Timings (e.g. 01:23.234 instead of 1m23.234s).
* You can now split the JSON store into two separate directories: private and shared. This is useful for multiserver setups,
  where multiple instances of Server Manager can share the same database for Championships, Custom Races and AutoFill Entrants.
  Check out the config.yml for more details. Thanks to WraithStar for contributing this!

Fixes:

* Open Championships will no longer empty the team name of a driver that has a team name specified.
* Fixes an issue where tracks with a default layout and an extra layout (e.g. 'wet' tracks) would not be correctly set up
  from Quick Race.
* Users with read access or lower can no longer access replacement championship passwords by exporting the championship.
* Championship overview and add event pages will now warn the user if the selected track has too few pit boxes to accommodate
  the configured number of entrants.
* Changed how process killing is done on Windows, hopefully making stopping plugins more reliable! We've had some mixed results
  on this one, so we'd like to hear if it's working for you now!
* Result tables now hide the Team column if no driver in the results has a team.
* Improved the allowed tyres UI to more clearly show which is enabled and which is disabled.

Removed:

* In an effort to reduce the build size and complexity, we have removed the old Entrant autofill method. This has been
  replaced by the more obvious dropdown in the Entrant box.

---

v1.3.2
------

**Please note, this release contains breaking changes for run_on_start in config.yml**. If you are using run_on_start,
you need to read the following:

Each run_on_start command is now run from the directory that the binary file is in. 
For example, ./stracker/stracker_linux_x86/stracker --stracker_ini stracker-default.ini now actually performs the following two commands:

1. cd ./stracker/stracker_linux_x86
2. ./stracker --stracker_ini stracker-default.ini

This means that previous configuration entries will need updating! The config.example.yml contains updated examples for how this might work.

Added:

* Plugins are now run from the directory that their executable file is in. Please read the above note for more information.
* Results overviews now show the tyre which was used to complete the driver's fastest lap of that session.
* Added per-Event points breakdowns to Championships!
* Server Logs are now only accessible by users in the "Write" group or above.

Fixes:

* Corrected the sizing of the "Remove IFrame" button on the Live Timings page.
* Corrected the sizing and positioning of the Live Map when the page is resized.
* Added an explanation as to why the UDP ports specified in Server Options do not match the ones in the server_cfg.ini. 
* Fixes a bug where the EntryList was limited to 18 entrants in Custom Races.
* AutoFill entrants are now alphabetically sorted.
* Laps which have Cuts > 0 are now excluded from "Best Lap" in Live Timings
* Fixes misleading times in the Live Timings stored times table by adding leading zeroes to millisecond values under 100ms.

---

v1.3.1
------

Added:

* Live Map smoothing! Thanks to germanrcuriel on GitHub for this one! It makes a huge difference to the Live Map!
* Removed the gray background from the Live Map, replaced it with a drop-shadow. Thanks again to germanrcuriel for this! 
* Tweaked the layout of the Live Timing description.
* You can now delete AutoFill entrants from the new AutoFill entrants page (available for users with Delete permissions or higher)
* Added Top Speed to Live Timings
* Team Standings are hidden in Championships where no entrant has a team name.
* You can now delete entrants who have registered to a Championship Sign Up Form.

Fixes:

* You can now start Practice Events for Open Championships that do not have any entrants registered to them.
* Championship Sign Up Forms now show how many free slots each car has.
* Championship Sign Up Forms and Open Championships now properly respect the distribution of cars in an EntryList.
  - If a user rejoins an Open Championship in a different car, their original slot in the EntryList is cleared so that
    other Championship Entrants may use it instead. (Previously this slot was removed).
  - Users registering on the Sign Up form can only be put in slots in the EntryList where their requested car matches
    the car defined in the EntryList.
* Fixes a bug where new Entrants could not be added to a Custom Race if all previous Entrants had been deleted from it.
* Fixes a bug where Championship Events with a Second race would sometimes stop running after the first race.
* Fixed an issue where sometimes drivers would not properly disconnect from the Live Map.
* Pickup mode is now enabled for all Championship Practice Events that don't have Booking Sessions.
* The "Locked Entry List" option has a more detailed explanation about how it works.
* Open Championship Events using Booking mode can now be correctly configured. Note that you must create entrant slots in the 
  Championship setup, otherwise the Championship Events will start without any cars available!
* Open Championship Events with Booking mode now have a Booking mode for their practice sessions too.
* The 'Save Race' button at the top of the Custom Race form now saves the race without redirecting you to Live Timings
* Fixes a panic that can occur when using shortened driver names if a driver's name ends in a space.
* Fixes an issue where a driver's initials were not saved correctly when reloading the live map.

---

v1.3.0
------

Added:

* Added a Championship Sign Up form. When configuring a Championship, you can now enable 'Sign Up Form'. This creates a public 
  registration form where anybody can sign up to be added to a Championship. This has the following options:
  - Require admin approval for applications - Every sign up request must be approved by an administrator before 
    they are added to the EntryList.
  - Ask users for Email - you can request that users enter their email address so you can contact them
  - Ask users for Team - enable a 'Team' field to be filled out by registrants (this is optional though)
  - Let users choose car and skin - On by default, users can pick their car and skin. If turned off, an administrator 
    will have to configure the car and skin in the EntryList once the driver is accepted.
  - Extra Questions - ask registrants to fill out questions that you specify, e.g. Discord username, Twitter handle, 
    number of races completed, etc.
  
  Championship Sign Up requests can be viewed by Write Access users and Approved or Rejected in a new page. 
  This new page also allows Write Access users to email groups of registrants, and download a Comma Separated Values 
  list of the registration requests (to be used in spreadsheets etc.)
  
  We hope that this functionality improves the management of large events for Server Owners! Please get in touch if 
  you run large events and let us know how it goes!
  
* In Server Options you can now configure Server Manager to show the Championship or Custom Race name after the server name
  in the Assetto Corsa server lobby.
* You can now add custom CSS to your server manager install from the Server Options!
* You can now add points penalties to Championship Drivers and Teams.
* Added monitoring and analytics. This will help us keep better track of issues in Server Manager. You can disable this
  in the config.yml.
* Improved 'Reverse Grid' text to explain what happens if the value is set to '1' (a 2nd Race will take place with the grid formed from the 1st Race's Results)
* You can now import Championship results for second races.
* You can now export all of the results for a championship to Simresults together.
* Individual events (custom races and championships) can now override the global server password setting.
* Added the ability to import entire championships.
* Added the ability to use shortened Driver Names in all areas of the Server Manager web UI to protect people's identities online. 
  You can enable this in Server Options.

Fixes:

* Loop Mode is no longer an option in Championship Events
* Imported Championship Events now correctly link to their original results files, meaning that penalties carry across
  to Championships when applied in the results pages.
* Fixes a bug where penalties would not correctly apply to some Championship Events.
* Fixes an issue where Looped Races could hang at the end of a race rather than continuing to the next Looped Race.
* Open Championships will now correctly set up Entrants (and results tables) when importing results files that have new
  Entrants in them.
* Sol session start time should now save properly.
* Locked entry list option should now work.
* Fixes a bug where saving a Championship Event using the top Save button would actually cause the event to be duplicated.
* Reworded the Reverse Grid description

---

v1.2.2
------

Fixes a bug where new Championship Entrants couldn't be added.

---

v1.2.1
------

Added:

* Added a MOTD editor
* Added the missing MAX_CONTACTS_PER_KM server_cfg.ini option. We've found this a bit temperamental so use it with caution!
* Ballast and Restrictor are now visible in Results pages
* When adding Entrants to a Custom Race or Championship, the values from the last Entrant in the list are copied to 
  each new Entrant that is added. This should make editing the EntryList a bit easier!
* Championship welcome message now shows a link to the championship overview page (requires server_manager_base_URL 
  option in config.yml)
* Scheduled events now show their times in your local timezone.
* You can now subscribe to iCal feeds for scheduled races at a server level or per Championship.

Fixes:

* Limited the Live Map refresh interval to a minimum of 200ms. It is now 500ms by default in config.yml.
* The Manage Event button in a Championship is now visible for completed events for admin users only. This
  should allow you to import results files if Championships fail to complete successfully.
* Starting a Custom Race now takes you to the Live Timings page.
* Servers with really long names now have the name truncated in the navigation. You can hover over the name to see the full text.
* Fixed an issue where lots of UDP errors would appear in the log.
* Championship Name is now a required field
* Removed a non-critical error message from the logs
* Fixed live map extra data toggle.
* Detected improper disconnects (game crashes, alt+f4 etc.) in live timing.
* Fixes an issue where configured car skins would be lost in Open Championships.

---

v1.2.0
------

Note: This update changes how the accounts work, you will need to re-add all of your existing accounts in the server
control panel! To do this, you will need the new default admin details:

  * username: admin
  * password: servermanager

We also recommend backing up your data store (as defined in config.yml in 'store' -> 'path') before upgrading to this 
version!

Now, on to the changes!

Added:

* Account Management via the web interface! No more fiddling with configuration files! You will need to re-add your accounts
  in the web UI.
* Adds Fixed Setups to Custom Races and Championships. Fixed setups can be uploaded on the Cars page. You can fix
  a setup for a whole championship or individually for specific events in the Championship.
* Adds skin, ballast and restrictor customisation for individual Championship Events. You can overwrite these options
  for all Championship Events in the Edit Championship Page.
* Added configurable IFrames to the live timings page. Users with write access can modify and add IFrames to the
  page (they will persist for all users between events). Intended for use with event live streams or track info etc.
* Added extra track info to live timings page.
* Added an extra info pane to drivers on the live map that displays their current speed, gear and rpm. This can be
  toggled on/off by clicking their name in the live timings table.
* Changed the layout of the live timings page to better accommodate the new features.
* Added "Import Championship Event" functionality, which lets you import non-championship results files into a
  championship. To use this, create a championship event for the track and layout you wish to import results to. Then,
  click on "Manage Event" on the Championship page and select the session results files to import from.
* Added car images to Championship pages.
* Added car info to live timing table
* Added an option to only upload official ks content from a folder
* Added option to upload multiple content folders by dragging them into the drag and drop upload boxes.
* Added a more informative message for users who experience issues launching Server Manager. We're trying our best
  to make Server Manager really good, and we're a little disheartened by negative reviews caused by people not managing
  to follow our setup instructions, so hopefully this will help with debugging!
* Added a dropdown to the Entrant box which makes auto fill much more obvious and less likely to be interfered with
  by browsers.
* Added a "Delete" group - they are the only group (other than admin) allowed to delete content, championships, races, etc.
* You can now change which assetto server executable file is run by Server Manager. By default, acServer(.exe) is used.
  See config.yml "executable_path" for more information. This means tools such as ac-server-wrapper should now be
  compatible with Server Manager! You can even write your own wrapper scripts around acServer if you'd like.
* Added buttons to change the Championship event order and show/hide completed/not completed events.
* Looped practice events will now persist drivers in the live timings table across each event.
* Added a text input (with support for images, embedded video etc.) to Championship pages. Intended for adding information
  about the championship, rules, links to content used etc.
* Vastly improved Championship points scoring. Points scoring now adheres to the following rules:
  - If a driver changes car but NOT team or class, both team and driver points persist.
  - If a driver changes team, but NOT class, drivers points persist, team points stay at old team and new points 
    earned go to new team. You can override this by turning on the "Transfer Points from previous team?" switch when you
    change a driver's team name.
  - If a driver changes class, an entirely new entry is made but the old one is not deleted - new points earned go to the 
    new team and new driver entry.
  
  - A byproduct of this is that once points have been added to a Championship Class, they cannot be removed. That is, if you
    have 6 drivers in a Championship Class and you remove 2, there will still be 6 points inputs in the Class. This is so
    that previous Championship Events have the correct number of points for their calculations.
* Added logging to server-manager.log - this should make debugging issues easier.
* Moved "Result Screen Time" option to Custom Race / Championship Event configuration instead of Server Options
* Added disconnected table to live timing page, shows best times of disconnected drivers from the current session.
* Added blacklist.txt editor.

Fixes:

* Fixes an issue preventing the upload of older cars which contain a data folder rather than a data.acd file.
* Removed unnecessary duplication of entrants on Championship pages.
* Fixes an issue with illegal Byte Order Marks preventing some track info files from being read.
* Fixes an issue where some Live Map cars would not properly clear on server restart.
* Fixes an issue where new entrants in a Championship were not persisted for autofill.
* Fixes an issue that made it impossible to start quick/custom races on mobile safari.
* Fixes an issue where Championship Events were not correctly finished/tracked.
* Fixes an issue where Second Race Points Multiplier would default to 0 if not specified, rather than using 1.
* We now exclude disqualified drivers from points in the race they were disqualified from.
* Championship Events now show the cars that entered the race or are due to enter the race in their header, rather
  than just showing the cars entered into the Championship.
* Added logging to server-manager.log - this should make debugging issues easier.
* Improved reliability of live timing table.
* Event scheduling now uses your local timezone from your browser.
* Fixes incorrectly decoded utf32 strings coming through UDP data.
* Booking Mode now works correctly. Closed Championships have booking mode disabled for all events.

---

v1.1.3
------

* Fixes an issue with Championship Practice Events not working after updating the cars in the Championship entry list.

---

v1.1.2
------

* Adds support for sTracker. Read the new config.yml file for more information on setting up sTracker.
* Adds support for running processes alongside the Assetto Corsa server. Each process is run when the server
  is started, and killed when the server is stopped. See config.yml for more information.
* Improves UDP forwarding to only forward as many bytes as were received.
* Log outputs are now limited to a size of 1MB. When the log output reaches 1MB, it is trimmed to keep the most recent
  messages.
* Championships are now split into active and completed championships. They are ordered by the time they were last
  updated.
* Fixes a bug where tyres configured in a championship event would not carry across to the next championship event or
  load into the edit championship event page.
* Fixed scheduled events for time zones outside of UTC.
* Improved some page layouts on mobile devices

---

v1.1.1
------

* Fixed a bug that caused some scheduled races to not start correctly.

---

v1.1.0
------

We recommend re-uploading all of your tracks after doing this update! Some new features will only work with
new track assets!

Please also consult the config.yml in the zip file, there is a new section: "live_map" that you must add to your
config.yml to get live map functionality!

* Added a Live Map. You'll need to re-upload your tracks to see the live map, since it requires new
  track assets.
* Added support for 'Reverse Grid Positions' races within Championship events. If a second race occurs, the championship
  page will show results for that too. It will correctly add points to the entrants and optionally can apply a
  multiplier to all second races to scale their points. This multiplier can be a decimal, and can even be negative!
* Added the ability to schedule championship events and custom races.
* Added button on results page to open the results on the SimResults website.
* When creating a race the number of available pit boxes for a track/layout is now displayed, max clients is limited to
  this number (requires manual upload of track - including default content).
* Championship events now welcome each player with a message describing their current position in the championship
  and who their nearest rivals are.
* Improve handling of tracks which have a default layout (i.e. data folder in the base of the track directory) AND extra
  layouts. This fix adds compatibility for mods such as the Assetto Corsa Wet Mod.
* Added support for plugins such as KissMyRank. Follow the KissMyRank setup, but instead of editing
  server_cfg.ini, edit the Options in Server Manager (it overwrites server_cfg.ini!)
* Overhauled UDP proxying to work with sending messages as well as existing support for receiving.
  (This is what makes KissMyRank etc work!)

---

v1.0.2
------

* Increase number of results per result listing page to 20.
* Add a 404 error for results pages that don't exist
* Results listing page now shows 10 pages in the pagination bar with options to skip to the front and end,
  and forwards/backwards by 10 pages
* Fixed an issue with named Custom Race entrants losing their car/skin on race start
* Collision speeds on Live Timings page are now rounded to 2 decimal places

---

v1.0.1
------

* Fixed an issue with populating default points when creating championship classes. Points for places beyond the F1
  defaults now show '0' when created, rather than '25' which was incorrectly shown before.
* Average Lap Time on Results pages is now calculated lap times that meet the following conditions:
    "if lap doesnt cut and if lap is < 107% of average for that driver so far and if lap isn't lap 1"
* Fixed an issue with Quick Race Time/Laps selector not defaulting to the correct value.

---

v1.0.0
------

Initial Release!
<|MERGE_RESOLUTION|>--- conflicted
+++ resolved
@@ -11,11 +11,8 @@
 * Added "Register with Steam" to Championships with a Sign Up Form.
 * Added "Sign in with Steam" to the Update Account Details page.
 * Added collision maps to result pages so you look back on your numerous incidents with clarity. On the event tab you can control which collisions are shown on the map.
-<<<<<<< HEAD
 * STracker integration! This is still somewhat experimental, please report any bugs you find with this! Check out the STracker Options page to get started.
-=======
 * Added an "Any Available Car" option to Entrylists. In Sign Up Championships, this allows you to select a range of cars and let registrants choose which car they want. If not filled, these car slots become random car assignments in Custom Races.
->>>>>>> bba9c541
 
 Fixes:
 
@@ -23,12 +20,9 @@
 * Skins with a # in their name no longer break the car details page.
 * Fixes an issue where the data file for some newer Assetto Corsa cars could not be read.
 * You can now assign negative points penalties in Championships (so you can add points to people in the Standings if you want!)
-<<<<<<< HEAD
 * Fixed a couple of issues with plugins running with the Assetto Process.
-=======
 * Championship entrant/standings tables can now overflow and scroll if they get really long.
 * Improved fastest lap sorting in Championships.
->>>>>>> bba9c541
 
 ---
 
