v1.3.3
------

Added:

* You can now disable DRS Zones for any track in Custom Race / Championship Events. The drs_zones.ini file for the track
  is replaced with a 'no DRS' file, meaning that players can't activate DRS at any point on the circuit. Note: this changes
  actual track files, so if you're using a multi-server setup pointing to the same content folder, this may cause problems
  if you're running races at the same track simultaneously.
* Scheduled championship events now show the start time of individual sessions if applicable.

Fixes:

* Open Championships will no longer empty the team name of a driver that has a team name specified.
* Fixes an issue where tracks with a default layout and an extra layout (e.g. 'wet' tracks) would not be correctly set up
  from Quick Race.
<<<<<<< HEAD
* Users with read access or lower can no longer access replacement championship passwords by exporting the championship.
=======
* Championship overview and add event pages will now warn the user if the selected track has too few pit boxes to accommodate
  the configured number of entrants.
>>>>>>> bc4db017

v1.3.2
------

**Please note, this release contains breaking changes for run_on_start in config.yml**. If you are using run_on_start,
you need to read the following:

Each run_on_start command is now run from the directory that the binary file is in. 
For example, ./stracker/stracker_linux_x86/stracker --stracker_ini stracker-default.ini now actually performs the following two commands:

1. cd ./stracker/stracker_linux_x86
2. ./stracker --stracker_ini stracker-default.ini

This means that previous configuration entries will need updating! The config.example.yml contains updated examples for how this might work.

Added:

* Plugins are now run from the directory that their executable file is in. Please read the above note for more information.
* Results overviews now show the tyre which was used to complete the driver's fastest lap of that session.
* Added per-Event points breakdowns to Championships!
* Server Logs are now only accessible by users in the "Write" group or above.

Fixes:

* Corrected the sizing of the "Remove IFrame" button on the Live Timings page.
* Corrected the sizing and positioning of the Live Map when the page is resized.
* Added an explanation as to why the UDP ports specified in Server Options do not match the ones in the server_cfg.ini. 
* Fixes a bug where the EntryList was limited to 18 entrants in Custom Races.
* AutoFill entrants are now alphabetically sorted.
* Laps which have Cuts > 0 are now excluded from "Best Lap" in Live Timings
* Fixes misleading times in the Live Timings stored times table by adding leading zeroes to millisecond values under 100ms.

v1.3.1
------

Added:

* Live Map smoothing! Thanks to germanrcuriel on GitHub for this one! It makes a huge difference to the Live Map!
* Removed the gray background from the Live Map, replaced it with a drop-shadow. Thanks again to germanrcuriel for this! 
* Tweaked the layout of the Live Timing description.
* You can now delete AutoFill entrants from the new AutoFill entrants page (available for users with Delete permissions or higher)
* Added Top Speed to Live Timings
* Team Standings are hidden in Championships where no entrant has a team name.
* You can now delete entrants who have registered to a Championship Sign Up Form.

Fixes:

* You can now start Practice Events for Open Championships that do not have any entrants registered to them.
* Championship Sign Up Forms now show how many free slots each car has.
* Championship Sign Up Forms and Open Championships now properly respect the distribution of cars in an EntryList.
  - If a user rejoins an Open Championship in a different car, their original slot in the EntryList is cleared so that
    other Championship Entrants may use it instead. (Previously this slot was removed).
  - Users registering on the Sign Up form can only be put in slots in the EntryList where their requested car matches
    the car defined in the EntryList.
* Fixes a bug where new Entrants could not be added to a Custom Race if all previous Entrants had been deleted from it.
* Fixes a bug where Championship Events with a Second race would sometimes stop running after the first race.
* Fixed an issue where sometimes drivers would not properly disconnect from the Live Map.
* Pickup mode is now enabled for all Championship Practice Events that don't have Booking Sessions.
* The "Locked Entry List" option has a more detailed explanation about how it works.
* Open Championship Events using Booking mode can now be correctly configured. Note that you must create entrant slots in the 
  Championship setup, otherwise the Championship Events will start without any cars available!
* Open Championship Events with Booking mode now have a Booking mode for their practice sessions too.
* The 'Save Race' button at the top of the Custom Race form now saves the race without redirecting you to Live Timings
* Fixes a panic that can occur when using shortened driver names if a driver's name ends in a space.
* Fixes an issue where a driver's initials were not saved correctly when reloading the live map.

v1.3.0
------

Added:

* Added a Championship Sign Up form. When configuring a Championship, you can now enable 'Sign Up Form'. This creates a public 
  registration form where anybody can sign up to be added to a Championship. This has the following options:
  - Require admin approval for applications - Every sign up request must be approved by an administrator before 
    they are added to the EntryList.
  - Ask users for Email - you can request that users enter their email address so you can contact them
  - Ask users for Team - enable a 'Team' field to be filled out by registrants (this is optional though)
  - Let users choose car and skin - On by default, users can pick their car and skin. If turned off, an administrator 
    will have to configure the car and skin in the EntryList once the driver is accepted.
  - Extra Questions - ask registrants to fill out questions that you specify, e.g. Discord username, Twitter handle, 
    number of races completed, etc.
  
  Championship Sign Up requests can be viewed by Write Access users and Approved or Rejected in a new page. 
  This new page also allows Write Access users to email groups of registrants, and download a Comma Separated Values 
  list of the registration requests (to be used in spreadsheets etc.)
  
  We hope that this functionality improves the management of large events for Server Owners! Please get in touch if 
  you run large events and let us know how it goes!
  
* In Server Options you can now configure Server Manager to show the Championship or Custom Race name after the server name
  in the Assetto Corsa server lobby.
* You can now add custom CSS to your server manager install from the Server Options!
* You can now add points penalties to Championship Drivers and Teams.
* Added monitoring and analytics. This will help us keep better track of issues in Server Manager. You can disable this
  in the config.yml.
* Improved 'Reverse Grid' text to explain what happens if the value is set to '1' (a 2nd Race will take place with the grid formed from the 1st Race's Results)
* You can now import Championship results for second races.
* You can now export all of the results for a championship to Simresults together.
* Individual events (custom races and championships) can now override the global server password setting.
* Added the ability to import entire championships.
* Added the ability to use shortened Driver Names in all areas of the Server Manager web UI to protect people's identities online. 
  You can enable this in Server Options.

Fixes:

* Loop Mode is no longer an option in Championship Events
* Imported Championship Events now correctly link to their original results files, meaning that penalties carry across
  to Championships when applied in the results pages.
* Fixes a bug where penalties would not correctly apply to some Championship Events.
* Fixes an issue where Looped Races could hang at the end of a race rather than continuing to the next Looped Race.
* Open Championships will now correctly set up Entrants (and results tables) when importing results files that have new
  Entrants in them.
* Sol session start time should now save properly.
* Locked entry list option should now work.
* Fixes a bug where saving a Championship Event using the top Save button would actually cause the event to be duplicated.
* Reworded the Reverse Grid description

v1.2.2
------

Fixes a bug where new Championship Entrants couldn't be added.

v1.2.1
------

Added:

* Added a MOTD editor
* Added the missing MAX_CONTACTS_PER_KM server_cfg.ini option. We've found this a bit temperamental so use it with caution!
* Ballast and Restrictor are now visible in Results pages
* When adding Entrants to a Custom Race or Championship, the values from the last Entrant in the list are copied to 
  each new Entrant that is added. This should make editing the EntryList a bit easier!
* Championship welcome message now shows a link to the championship overview page (requires server_manager_base_URL 
  option in config.yml)
* Scheduled events now show their times in your local timezone.
* You can now subscribe to iCal feeds for scheduled races at a server level or per Championship.

Fixes:

* Limited the Live Map refresh interval to a minimum of 200ms. It is now 500ms by default in config.yml.
* The Manage Event button in a Championship is now visible for completed events for admin users only. This
  should allow you to import results files if Championships fail to complete successfully.
* Starting a Custom Race now takes you to the Live Timings page.
* Servers with really long names now have the name truncated in the navigation. You can hover over the name to see the full text.
* Fixed an issue where lots of UDP errors would appear in the log.
* Championship Name is now a required field
* Removed a non-critical error message from the logs
* Fixed live map extra data toggle.
* Detected improper disconnects (game crashes, alt+f4 etc.) in live timing.
* Fixes an issue where configured car skins would be lost in Open Championships.

v1.2.0
------

Note: This update changes how the accounts work, you will need to re-add all of your existing accounts in the server
control panel! To do this, you will need the new default admin details:

  * username: admin
  * password: servermanager

We also recommend backing up your data store (as defined in config.yml in 'store' -> 'path') before upgrading to this 
version!

Now, on to the changes!

Added:

* Account Management via the web interface! No more fiddling with configuration files! You will need to re-add your accounts
  in the web UI.
* Adds Fixed Setups to Custom Races and Championships. Fixed setups can be uploaded on the Cars page. You can fix
  a setup for a whole championship or individually for specific events in the Championship.
* Adds skin, ballast and restrictor customisation for individual Championship Events. You can overwrite these options
  for all Championship Events in the Edit Championship Page.
* Added configurable IFrames to the live timings page. Users with write access can modify and add IFrames to the
  page (they will persist for all users between events). Intended for use with event live streams or track info etc.
* Added extra track info to live timings page.
* Added an extra info pane to drivers on the live map that displays their current speed, gear and rpm. This can be
  toggled on/off by clicking their name in the live timings table.
* Changed the layout of the live timings page to better accommodate the new features.
* Added "Import Championship Event" functionality, which lets you import non-championship results files into a
  championship. To use this, create a championship event for the track and layout you wish to import results to. Then,
  click on "Manage Event" on the Championship page and select the session results files to import from.
* Added car images to Championship pages.
* Added car info to live timing table
* Added an option to only upload official ks content from a folder
* Added option to upload multiple content folders by dragging them into the drag and drop upload boxes.
* Added a more informative message for users who experience issues launching Server Manager. We're trying our best
  to make Server Manager really good, and we're a little disheartened by negative reviews caused by people not managing
  to follow our setup instructions, so hopefully this will help with debugging!
* Added a dropdown to the Entrant box which makes auto fill much more obvious and less likely to be interfered with
  by browsers.
* Added a "Delete" group - they are the only group (other than admin) allowed to delete content, championships, races, etc.
* You can now change which assetto server executable file is run by Server Manager. By default, acServer(.exe) is used.
  See config.yml "executable_path" for more information. This means tools such as ac-server-wrapper should now be
  compatible with Server Manager! You can even write your own wrapper scripts around acServer if you'd like.
* Added buttons to change the Championship event order and show/hide completed/not completed events.
* Looped practice events will now persist drivers in the live timings table across each event.
* Added a text input (with support for images, embedded video etc.) to Championship pages. Intended for adding information
  about the championship, rules, links to content used etc.
* Vastly improved Championship points scoring. Points scoring now adheres to the following rules:
  - If a driver changes car but NOT team or class, both team and driver points persist.
  - If a driver changes team, but NOT class, drivers points persist, team points stay at old team and new points 
    earned go to new team. You can override this by turning on the "Transfer Points from previous team?" switch when you
    change a driver's team name.
  - If a driver changes class, an entirely new entry is made but the old one is not deleted - new points earned go to the 
    new team and new driver entry.
  
  A byproduct of this is that once points have been added to a Championship Class, they cannot be removed. That is, if you
  have 6 drivers in a Championship Class and you remove 2, there will still be 6 points inputs in the Class. This is so
  that previous Championship Events have the correct number of points for their calculations.
* Added logging to server-manager.log - this should make debugging issues easier.
* Moved "Result Screen Time" option to Custom Race / Championship Event configuration instead of Server Options
* Added disconnected table to live timing page, shows best times of disconnected drivers from the current session.
* Added blacklist.txt editor.

Fixes:

* Fixes an issue preventing the upload of older cars which contain a data folder rather than a data.acd file.
* Removed unnecessary duplication of entrants on Championship pages.
* Fixes an issue with illegal Byte Order Marks preventing some track info files from being read.
* Fixes an issue where some Live Map cars would not properly clear on server restart.
* Fixes an issue where new entrants in a Championship were not persisted for autofill.
* Fixes an issue that made it impossible to start quick/custom races on mobile safari.
* Fixes an issue where Championship Events were not correctly finished/tracked.
* Fixes an issue where Second Race Points Multiplier would default to 0 if not specified, rather than using 1.
* We now exclude disqualified drivers from points in the race they were disqualified from.
* Championship Events now show the cars that entered the race or are due to enter the race in their header, rather
  than just showing the cars entered into the Championship.
* Added logging to server-manager.log - this should make debugging issues easier.
* Improved reliability of live timing table.
* Event scheduling now uses your local timezone from your browser.
* Fixes incorrectly decoded utf32 strings coming through UDP data.
* Booking Mode now works correctly. Closed Championships have booking mode disabled for all events.

v1.1.3
------

* Fixes an issue with Championship Practice Events not working after updating the cars in the Championship entry list.

v1.1.2
------

* Adds support for sTracker. Read the new config.yml file for more information on setting up sTracker.
* Adds support for running processes alongside the Assetto Corsa server. Each process is run when the server
  is started, and killed when the server is stopped. See config.yml for more information.
* Improves UDP forwarding to only forward as many bytes as were received.
* Log outputs are now limited to a size of 1MB. When the log output reaches 1MB, it is trimmed to keep the most recent
  messages.
* Championships are now split into active and completed championships. They are ordered by the time they were last
  updated.
* Fixes a bug where tyres configured in a championship event would not carry across to the next championship event or
  load into the edit championship event page.
* Fixed scheduled events for time zones outside of UTC.
* Improved some page layouts on mobile devices

v1.1.1
------

* Fixed a bug that caused some scheduled races to not start correctly.

v1.1.0
------

We recommend re-uploading all of your tracks after doing this update! Some new features will only work with
new track assets!

Please also consult the config.yml in the zip file, there is a new section: "live_map" that you must add to your
config.yml to get live map functionality!

* Added a Live Map. You'll need to re-upload your tracks to see the live map, since it requires new
  track assets.
* Added support for 'Reverse Grid Positions' races within Championship events. If a second race occurs, the championship
  page will show results for that too. It will correctly add points to the entrants and optionally can apply a
  multiplier to all second races to scale their points. This multiplier can be a decimal, and can even be negative!
* Added the ability to schedule championship events and custom races.
* Added button on results page to open the results on the SimResults website.
* When creating a race the number of available pit boxes for a track/layout is now displayed, max clients is limited to
  this number (requires manual upload of track - including default content).
* Championship events now welcome each player with a message describing their current position in the championship
  and who their nearest rivals are.
* Improve handling of tracks which have a default layout (i.e. data folder in the base of the track directory) AND extra
  layouts. This fix adds compatibility for mods such as the Assetto Corsa Wet Mod.
* Added support for plugins such as KissMyRank. Follow the KissMyRank setup, but instead of editing
  server_cfg.ini, edit the Options in Server Manager (it overwrites server_cfg.ini!)
* Overhauled UDP proxying to work with sending messages as well as existing support for receiving.
  (This is what makes KissMyRank etc work!)

v1.0.2
------

* Increase number of results per result listing page to 20.
* Add a 404 error for results pages that don't exist
* Results listing page now shows 10 pages in the pagination bar with options to skip to the front and end,
  and forwards/backwards by 10 pages
* Fixed an issue with named Custom Race entrants losing their car/skin on race start
* Collision speeds on Live Timings page are now rounded to 2 decimal places

v1.0.1
------

* Fixed an issue with populating default points when creating championship classes. Points for places beyond the F1
  defaults now show '0' when created, rather than '25' which was incorrectly shown before.
* Average Lap Time on Results pages is now calculated lap times that meet the following conditions:
    "if lap doesnt cut and if lap is < 107% of average for that driver so far and if lap isn't lap 1"
* Fixed an issue with Quick Race Time/Laps selector not defaulting to the correct value.

v1.0.0
------

Initial Release!
<|MERGE_RESOLUTION|>--- conflicted
+++ resolved
@@ -14,12 +14,9 @@
 * Open Championships will no longer empty the team name of a driver that has a team name specified.
 * Fixes an issue where tracks with a default layout and an extra layout (e.g. 'wet' tracks) would not be correctly set up
   from Quick Race.
-<<<<<<< HEAD
 * Users with read access or lower can no longer access replacement championship passwords by exporting the championship.
-=======
 * Championship overview and add event pages will now warn the user if the selected track has too few pit boxes to accommodate
   the configured number of entrants.
->>>>>>> bc4db017
 
 v1.3.2
 ------
