--- conflicted
+++ resolved
@@ -10,14 +10,11 @@
   is replaced with a 'no DRS' file, meaning that players can't activate DRS at any point on the circuit. Note: this changes
   actual track files, so if you're using a multi-server setup pointing to the same content folder, this may cause problems
   if you're running races at the same track simultaneously.
-<<<<<<< HEAD
 * Starting a Quick Race now takes you straight to the Race Control page.
-=======
 * Scheduled championship events now show the start time of individual sessions if applicable.
 * You can now explicitly control the Grid/Pit Box position of an entrant in Custom Races and Championships! This is 
   useful if you want to place teammates next to each other in the pits, avoid broken pit boxes or have a custom
   starting grid for a race with no qualifying. It should auto fill sensibly if left alone too!
->>>>>>> 14ed4a2d
 
 Fixes:
 
