--- conflicted
+++ resolved
@@ -36,11 +36,8 @@
 
 	process := resolver.resolveServerProcess()
 	championshipManager := resolver.resolveChampionshipManager()
-<<<<<<< HEAD
 	raceWeekendManager := resolver.resolveRaceWeekendManager()
-=======
 	notificationManager := resolver.resolveNotificationManager()
->>>>>>> 131558b4
 
 	go func() {
 		for range c {
